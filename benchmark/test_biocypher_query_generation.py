<<<<<<< HEAD
import inspect

import pytest

import pandas as pd

from biochatter.prompts import BioCypherPromptEngine
from .conftest import RESULT_FILES, calculate_test_score

TASK = "biocypher_query_generation"
=======
import os
from biochatter.llm_connect import GptConversation, XinferenceConversation
from biochatter.prompts import BioCypherPromptEngine
import pytest
from .conftest import calculate_test_score, RESULT_FILES
import re
>>>>>>> a26b7643

# find right file to write to
# TODO should we use SQLite? An online database (REDIS)?
FILE_PATH = next(
    (
        s
        for s in RESULT_FILES
        if "biocypher" in s and "query" in s and "generation" in s
    ),
    None,
)

# set model matrix
# TODO should probably go to conftest.py
OPENAI_MODEL_NAMES = [
    "gpt-3.5-turbo",
    # "gpt-4",
]

XINFERENCE_MODEL_NAMES = [
    # "llama2-hf",
    # "llama2-chat-hf",
]

<<<<<<< HEAD
@pytest.fixture(scope="module", params=MODEL_NAMES)
def prompt_engine(request):
    def setup_prompt_engine(kg_schema_path):
        model_name = request.param
        return BioCypherPromptEngine(
            schema_config_or_info_path=kg_schema_path,
            model_name=model_name,
        )

    return setup_prompt_engine


def benchmark_already_executed(
    task: str,
    subtask: str,
    model_name: str,
    result_files: dict[str, pd.DataFrame],
) -> bool:
    """
    Checks if the benchmark task and subtask for the model_name have already
    been executed.

    Args:
        task (str): The benchmark task, e.g. "biocypher_query_generation"
        subtask (str): The benchmark subtask, e.g. "entities"
        model_name (str): The model name, e.g. "gpt-3.5-turbo"
        result_files (dict[str, pd.DataFrame]): The result files

    Returns:

        bool: True if the benchmark task and subtask for the model_name has
            already been run, False otherwise
    """
    task_results = result_files[f"benchmark/results/{task}.csv"]
    task_results_subset = (task_results["model"] == model_name) & (
        task_results["subtask"] == subtask
=======
BENCHMARKED_MODELS = OPENAI_MODEL_NAMES + XINFERENCE_MODEL_NAMES

BENCHMARK_URL = "http://llm.biocypher.org"


@pytest.fixture(scope="function")
def prompt_engine():
    return BioCypherPromptEngine(
        schema_config_or_info_path="test/test_schema_info.yaml",
>>>>>>> a26b7643
    )
    return task_results_subset.any()


<<<<<<< HEAD
def write_results_to_file(model_name: str, subtask: str, score: str):
    results = pd.read_csv(FILE_PATH, header=0)
    new_row = pd.DataFrame(
        [[model_name, subtask, score]], columns=results.columns
    )
    results = pd.concat([results, new_row], ignore_index=True).sort_values(
        by="subtask"
    )
    results.to_csv(FILE_PATH, index=False)


def get_test_data(test_data_biocypher_query_generation):
    kg_schema_file_name = test_data_biocypher_query_generation[0]
    prompt = test_data_biocypher_query_generation[1]
    expected_entities = test_data_biocypher_query_generation[2]
    expected_relationships = test_data_biocypher_query_generation[3]
    expected_relationship_labels = test_data_biocypher_query_generation[4]
    expected_properties = test_data_biocypher_query_generation[5]
    expected_parts_of_query = test_data_biocypher_query_generation[6]
    test_case_index = test_data_biocypher_query_generation[7]
    return (
        kg_schema_file_name,
        prompt,
        expected_entities,
        expected_relationships,
        expected_relationship_labels,
        expected_properties,
        expected_parts_of_query,
        test_case_index,
=======
@pytest.fixture(scope="function", params=BENCHMARKED_MODELS)
def conversation(request):
    model_name = request.param
    if model_name in OPENAI_MODEL_NAMES:
        conversation = GptConversation(
            model_name=model_name,
            prompts={},
            correct=False,
        )
        conversation.set_api_key(
            os.getenv("OPENAI_API_KEY"), user="benchmark_user"
        )
    elif model_name in XINFERENCE_MODEL_NAMES:
        # TODO here we probably need to start the right model on the server
        conversation = XinferenceConversation(
            base_url=BENCHMARK_URL,
            model_name=model_name,
            prompts={},
            correct=False,
        )
        conversation.set_api_key()

    return conversation


######
# test single word entities
######


def test_entity_selection(prompt_engine, conversation):
    success = prompt_engine._select_entities(
        question="Which genes are associated with mucoviscidosis?",
        conversation=conversation,
>>>>>>> a26b7643
    )


<<<<<<< HEAD
def setup_test(kg_schema_file_name, prompt_engine, result_files, subtask):
    prompt_engine = prompt_engine(
        kg_schema_path=f"./benchmark/data/biocypher_query_generation/{kg_schema_file_name}"
    )
    if benchmark_already_executed(
        TASK, subtask, prompt_engine.model_name, result_files
    ):
        pytest.skip(
            f"benchmark {TASK}: {subtask} with {prompt_engine.model_name} already executed"
=======
    with open(FILE_PATH, "a") as f:
        f.write(
            f"{conversation.model_name},entities_single,{calculate_test_score(score)}\n"
>>>>>>> a26b7643
        )
    return prompt_engine


<<<<<<< HEAD
def test_entity_selection(
    prompt_engine, test_data_biocypher_query_generation, result_files
):
    (
        kg_schema_file_name,
        prompt,
        expected_entities,
        _,
        _,
        _,
        _,
        test_case_index,
    ) = get_test_data(test_data_biocypher_query_generation)
    subtask = inspect.currentframe().f_code.co_name + "_" + str(test_case_index)
    prompt_engine = setup_test(
        kg_schema_file_name, prompt_engine, result_files, subtask
    )

    success = prompt_engine._select_entities(question=prompt)
=======
def test_relationship_selection(prompt_engine, conversation):
    prompt_engine.question = "Which genes are associated with mucoviscidosis?"
    prompt_engine.selected_entities = ["Gene", "Disease"]
    success = prompt_engine._select_relationships(conversation=conversation)
>>>>>>> a26b7643
    assert success

    score = []
    for expected_entity in expected_entities:
        score.append(expected_entity in prompt_engine.selected_entities)

    write_results_to_file(
        prompt_engine.model_name, subtask, calculate_test_score(score)
    )


def test_relationship_selection(
    prompt_engine, test_data_biocypher_query_generation, result_files
):
    (
        kg_schema_file_name,
        prompt,
        expected_entities,
        _,
        expected_relationship_labels,
        _,
        _,
        test_case_index,
    ) = get_test_data(test_data_biocypher_query_generation)
    subtask = inspect.currentframe().f_code.co_name + "_" + str(test_case_index)
    prompt_engine = setup_test(
        kg_schema_file_name, prompt_engine, result_files, subtask
    )

    prompt_engine.question = prompt
    prompt_engine.selected_entities = expected_entities
    success = prompt_engine._select_relationships()
    assert success

    score = []
    for expected_relationship in expected_relationship_labels:
        score.append(
            expected_relationship in prompt_engine.selected_relationships
        )

    for expected_relationship_label_key in expected_relationship_labels.keys():
        score.append(
            expected_relationship_label_key
            in prompt_engine.selected_relationship_labels.keys()
        )

        for expected_relationship_label_value in expected_relationship_labels[
            expected_relationship_label_key
        ]:
            score.append(
                expected_relationship_label_value
                in prompt_engine.selected_relationship_labels[
                    expected_relationship_label_key
                ]
            )

    # TODO: make it more generic to be able to compare arbitrarily nested structures
    # score.append(
    #    "Disease"
    #    in prompt_engine.selected_relationship_labels.get("PERTURBED").get(
    #        "source"
    #    )
    # )
    # score.append(
    #    "Protein"
    #    in prompt_engine.selected_relationship_labels.get("PERTURBED").get(
    #        "target"
    #    )
    # )

    write_results_to_file(
        prompt_engine.model_name, subtask, calculate_test_score(score)
    )

<<<<<<< HEAD
=======
    with open(FILE_PATH, "a") as f:
        f.write(
            f"{conversation.model_name},relationships_single,{calculate_test_score(score)}\n"
        )
>>>>>>> a26b7643

def test_property_selection(
    prompt_engine, test_data_biocypher_query_generation, result_files
):
    (
        kg_schema_file_name,
        prompt,
        expected_entities,
        expected_relationships,
        _,
        expected_properties,
        _,
        test_case_index,
    ) = get_test_data(test_data_biocypher_query_generation)
    subtask = inspect.currentframe().f_code.co_name + "_" + str(test_case_index)
    prompt_engine = setup_test(
        kg_schema_file_name, prompt_engine, result_files, subtask
    )

<<<<<<< HEAD
    prompt_engine.question = prompt
    prompt_engine.selected_entities = expected_entities
    prompt_engine.selected_relationships = expected_relationships
    success = prompt_engine._select_properties()
    assert success

    score = []
    for expected_property_key in expected_properties.keys():
        score.append(
            expected_property_key in prompt_engine.selected_properties.keys()
=======
def test_property_selection(prompt_engine, conversation):
    prompt_engine.question = "Which genes are associated with mucoviscidosis?"
    prompt_engine.selected_entities = ["Gene", "Disease"]
    prompt_engine.selected_relationships = ["GeneToPhenotypeAssociation"]
    success = prompt_engine._select_properties(conversation=conversation)
    assert success

    score = []
    score.append("Disease" in prompt_engine.selected_properties.keys())
    if "Disease" in prompt_engine.selected_properties.keys():
        score.append("name" in prompt_engine.selected_properties.get("Disease"))

    with open(FILE_PATH, "a") as f:
        f.write(
            f"{conversation.model_name},properties_single,{calculate_test_score(score)}\n"
>>>>>>> a26b7643
        )

        for expected_property_value in expected_properties[
            expected_property_key
        ]:
            score.append(
                expected_property_value
                in prompt_engine.selected_properties[expected_property_key]
            )

    write_results_to_file(
        prompt_engine.model_name, subtask, calculate_test_score(score)
    )


def test_query_generation(
    prompt_engine, test_data_biocypher_query_generation, result_files
):
    (
        kg_schema_file_name,
        prompt,
        expected_entities,
        _,
        expected_relationship_labels,
        expected_properties,
        expected_parts_of_query,
        test_case_index,
    ) = get_test_data(test_data_biocypher_query_generation)
    subtask = inspect.currentframe().f_code.co_name + "_" + str(test_case_index)
    prompt_engine = setup_test(
        kg_schema_file_name, prompt_engine, result_files, subtask
    )

<<<<<<< HEAD
=======
def test_query_generation(prompt_engine, conversation):
>>>>>>> a26b7643
    query = prompt_engine._generate_query(
        question=prompt,
        entities=expected_entities,
        relationships=expected_relationship_labels,
        properties=expected_properties,
        query_language="Cypher",
        conversation=conversation,
    )

    score = []
<<<<<<< HEAD
    for expected_part_of_query in expected_parts_of_query:
        print(expected_part_of_query)
        if isinstance(expected_part_of_query, tuple):
            score.append(
                expected_part_of_query[0] in query
                or expected_part_of_query[1] in query
            )
        else:
            score.append(expected_part_of_query in query)

    write_results_to_file(
        prompt_engine.model_name, subtask, calculate_test_score(score)
    )

=======
    score.append("MATCH" in query)
    score.append("RETURN" in query)
    score.append("Gene" in query)
    score.append("Disease" in query)
    score.append("mucoviscidosis" in query)
    cypher_regex = r"MATCH \([a-zA-Z]*:Gene\)<-\[[a-zA-Z]*:PERTURBED\]-\([a-zA-Z]*:Disease.*\)|MATCH \([a-zA-Z]*:Disease.*\)-\[[a-zA-Z]*:PERTURBED\]->\([a-zA-Z]*:Gene\)"
    score.append((re.search(cypher_regex, query) is not None))
    score.append("WHERE" in query or "{name:" in query)

    with open(FILE_PATH, "a") as f:
        f.write(
            f"{conversation.model_name},cypher-query_single,{calculate_test_score(score)}\n"
        )
>>>>>>> a26b7643

def test_end_to_end_query_generation(
    prompt_engine, test_data_biocypher_query_generation, result_files
):
    (
        kg_schema_file_name,
        prompt,
        _,
        _,
        _,
        _,
        expected_parts_of_query,
        test_case_index,
    ) = get_test_data(test_data_biocypher_query_generation)
    subtask = inspect.currentframe().f_code.co_name + "_" + str(test_case_index)
    prompt_engine = setup_test(
        kg_schema_file_name, prompt_engine, result_files, subtask
    )

<<<<<<< HEAD
=======
@pytest.mark.skip(reason="problem of injecting multiple conversation objects")
def test_end_to_end_query_generation(prompt_engine, conversation):
>>>>>>> a26b7643
    query = prompt_engine.generate_query(
        question=prompt,
        query_language="Cypher",
        conversation=conversation,
    )

    score = []
<<<<<<< HEAD
    for expected_part_of_query in expected_parts_of_query:
        print(expected_part_of_query)
        if isinstance(expected_part_of_query, tuple):
            score.append(
                expected_part_of_query[0] in query
                or expected_part_of_query[1] in query
            )
        else:
            score.append(expected_part_of_query in query)

    write_results_to_file(
        prompt_engine.model_name, subtask, calculate_test_score(score)
    )
=======
    score.append("MATCH" in query)
    score.append("RETURN" in query)
    score.append("Gene" in query)
    score.append("Disease" in query)
    score.append("mucoviscidosis" in query)
    cypher_regex = r"MATCH \([a-zA-Z]*:Gene\)<-\[[a-zA-Z]*:PERTURBED\]-\([a-zA-Z]*:Disease.*\)|MATCH \([a-zA-Z]*:Disease.*\)-\[[a-zA-Z]*:PERTURBED\]->\([a-zA-Z]*:Gene\)"
    score.append((re.search(cypher_regex, query) is not None))
    score.append("WHERE" in query or "{name:" in query)

    with open(FILE_PATH, "a") as f:
        f.write(
            f"{conversation.model_name},end-to-end_single,{calculate_test_score(score)}\n"
        )


######
# test multiple word entities
######


def test_entity_selection_multi_word(prompt_engine, conversation):
    success = prompt_engine._select_entities(
        question="Which genes are expressed in fibroblasts?",
        conversation=conversation,
    )
    assert success

    score = []
    score.append("Gene" in prompt_engine.selected_entities)
    score.append("CellType" in prompt_engine.selected_entities)

    with open(FILE_PATH, "a") as f:
        f.write(
            f"{conversation.model_name},entities_multi,{calculate_test_score(score)}\n"
        )


def test_relationship_selection_multi_word(prompt_engine, conversation):
    prompt_engine.question = "Which genes are expressed in fibroblasts?"
    prompt_engine.selected_entities = ["Gene", "CellType"]
    success = prompt_engine._select_relationships(conversation=conversation)
    assert success

    score = []
    score.append(
        prompt_engine.selected_relationships == ["GeneExpressedInCellType"]
    )
    score.append(
        "GENE_EXPRESSED_IN_CELL_TYPE"
        in prompt_engine.selected_relationship_labels.keys()
    )

    score.append(
        "source"
        in prompt_engine.selected_relationship_labels.get(
            "GENE_EXPRESSED_IN_CELL_TYPE"
        )
    )
    score.append(
        "target"
        in prompt_engine.selected_relationship_labels.get(
            "GENE_EXPRESSED_IN_CELL_TYPE"
        )
    )
    score.append(
        ## and or or?
        "Gene"
        in prompt_engine.selected_relationship_labels.get(
            "GENE_EXPRESSED_IN_CELL_TYPE"
        ).get("source")
    )
    score.append(
        "CellType"
        in prompt_engine.selected_relationship_labels.get(
            "GENE_EXPRESSED_IN_CELL_TYPE"
        ).get("target")
    )

    with open(FILE_PATH, "a") as f:
        f.write(
            f"{conversation.model_name},relationships_multi,{calculate_test_score(score)}\n"
        )


def test_property_selection_multi_word(prompt_engine, conversation):
    prompt_engine.question = "Which genes are expressed in fibroblasts?"
    prompt_engine.selected_entities = ["Gene", "CellType"]
    prompt_engine.selected_relationships = ["GeneExpressedInCellType"]
    success = prompt_engine._select_properties(conversation=conversation)
    assert success

    score = []
    score.append("CellType" in prompt_engine.selected_properties.keys())
    if "CellType" in prompt_engine.selected_properties.keys():
        # only run if CellType is actually a selected property
        score.append(
            "cell_type_name"
            in prompt_engine.selected_properties.get("CellType")
        )
        # require a list or dict of relevant properties
        score.append(
            isinstance(prompt_engine.selected_properties.get("CellType"), list)
            or isinstance(
                prompt_engine.selected_properties.get("CellType"), dict
            )
        )
    else:
        score.append(0)
        score.append(0)

    with open(FILE_PATH, "a") as f:
        f.write(
            f"{conversation.model_name},properties_multi,{calculate_test_score(score)}\n"
        )


def test_query_generation_multi_word(prompt_engine, conversation):
    query = prompt_engine._generate_query(
        question="Which genes are expressed in fibroblasts?",
        entities=["Gene", "CellType"],
        relationships={
            "GENE_EXPRESSED_IN_CELL_TYPE": {
                "source": "Gene",
                "target": "CellType",
            },
        },
        properties={
            "CellType": ["cell_type_name"],
        },
        query_language="Cypher",
        conversation=conversation,
    )

    score = []
    score.append("MATCH" in query)
    score.append("RETURN" in query)
    score.append("Gene" in query)
    score.append("CellType" in query)
    score.append("fibroblast" in query)

    # make sure direction is right
    cypher_regex = r"MATCH \([a-zA-Z]*:Gene\)-\[[a-zA-Z]*:GENE_EXPRESSED_IN_CELL_TYPE\]->\([a-zA-Z]*:CellType.*|MATCH \([a-zA-Z]*:CellType.*<-\[[a-zA-Z]*:GENE_EXPRESSED_IN_CELL_TYPE\]-\([a-zA-Z]*:Gene\)"
    score.append((re.search(cypher_regex, query) is not None))
    # make sure conditioned
    score.append("WHERE" in query or "{cell_type_name:" in query)

    with open(FILE_PATH, "a") as f:
        f.write(
            f"{conversation.model_name},cypher-query_multi,{calculate_test_score(score)}\n"
        )


######
# test hallucination: are all properties available in the KG schema?
# in selected properties, also in the actual property used in the query
######


def map_entities_to_labels(entity_list):
    entity_mapping = {}
    for entity in entity_list:
        match = re.match(r"(\w+):(\w+)", entity)
        if match:
            label, entity_type = match.groups()
            entity_mapping[label] = entity_type

    return entity_mapping


def map_dot_properties_to_labels(property_list):
    property_mapping = {}
    for property in property_list:
        match = re.match(r"(\w+)\.(\w+)", property)
        if match:
            label, property_type = match.groups()
            property_mapping[label] = property_type

    return property_mapping


def map_bracket_properties_to_labels(property_list):
    property_mapping = {}
    for property in property_list:
        match = re.search(r"\((\w+):\w+ \{(\w+):", property)
        if match:
            label, property_type = match.groups()
            property_mapping[label] = property_type

    return property_mapping


def join_dictionaries(dict1, dict2):
    result_dict = {}
    for key in dict1:
        if key in dict2:
            result_dict[dict1[key]] = dict2[key]

    return result_dict


def get_used_property_from_query(query):
    property_mapping = dict()

    # first get all properties used in 'dot' format

    property_regex_dot = r"[a-zA-Z]+\.\S+ |[a-zA-Z]+\..+$"
    used_properties = re.findall(property_regex_dot, query)
    used_properties = [i.strip() for i in used_properties]
    # map variable name to properties used
    property_mapping_add = map_dot_properties_to_labels(used_properties)
    property_mapping.update(property_mapping_add)

    # get properties used in curly brackets
    if "{" in query:
        property_regex_bracket = r"\(\w+:\w+ \{\w+: "
        used_properties = re.findall(property_regex_bracket, query)
        used_properties = [i.strip() for i in used_properties]
        # map variable name to properties used
        property_mapping_add = map_bracket_properties_to_labels(used_properties)
        property_mapping.update(property_mapping_add)

    # get all entities or relationships involved in the query
    entity_regex = r"[a-zA-Z]+:\w+"
    used_entities = re.findall(entity_regex, query)
    used_entities = [i.strip() for i in used_entities]

    # map variable name to entity or relationship labels
    entity_mapping = map_entities_to_labels(used_entities)

    # get all the entity and respective properties used in the cypher query
    used_entity_property = join_dictionaries(entity_mapping, property_mapping)

    return entity_mapping, property_mapping, used_entity_property


def test_property_exists(prompt_engine, conversation):
    prompt_engine.question = (
        "What are the hgnc ids of the genes that are expressed in fibroblast?"
    )
    prompt_engine.selected_entities = ["Gene", "CellType"]
    # only ask the model to select property and generate query
    prompt_engine._select_properties(conversation=conversation)
    query = prompt_engine._generate_query(
        question=prompt_engine.question,
        entities=prompt_engine.selected_entities,
        relationships={
            "GENE_EXPRESSED_IN_CELL_TYPE": {
                "source": "Gene",
                "target": "CellType",
            },
        },
        properties=prompt_engine.selected_properties,
        query_language="Cypher",
        conversation=conversation,
    )

    score = []

    (
        entity_mapping,
        property_mapping,
        used_entity_property,
    ) = get_used_property_from_query(query)

    for entity, property in used_entity_property.items():
        if (
            entity in prompt_engine.entities.keys()
            and "properties" in prompt_engine.entities[entity]
        ):
            # check property used is in available propertis for entities
            avail_property_entity = list(
                prompt_engine.entities[entity]["properties"].keys()
            )
            score.append(property in avail_property_entity)

        elif (
            entity in prompt_engine.relationships.keys()
            and "properties" in prompt_engine.relationships[entity]
        ):
            # check property used is in available propertis for relationships
            avail_property_entity = list(
                prompt_engine.relationships[entity]["properties"].keys()
            )
            score.append(property in avail_property_entity)
        else:
            # no properties of the entity or relationship exist, simply made up
            score.append(0)

    with open(FILE_PATH, "a") as f:
        f.write(
            f"{conversation.model_name},property-hallucination-check,{calculate_test_score(score)}\n"
        )
>>>>>>> a26b7643
<|MERGE_RESOLUTION|>--- conflicted
+++ resolved
@@ -1,4 +1,5 @@
-<<<<<<< HEAD
+import os
+import re
 import inspect
 
 import pytest
@@ -6,17 +7,10 @@
 import pandas as pd
 
 from biochatter.prompts import BioCypherPromptEngine
+from biochatter.llm_connect import GptConversation, XinferenceConversation
 from .conftest import RESULT_FILES, calculate_test_score
 
 TASK = "biocypher_query_generation"
-=======
-import os
-from biochatter.llm_connect import GptConversation, XinferenceConversation
-from biochatter.prompts import BioCypherPromptEngine
-import pytest
-from .conftest import calculate_test_score, RESULT_FILES
-import re
->>>>>>> a26b7643
 
 # find right file to write to
 # TODO should we use SQLite? An online database (REDIS)?
@@ -41,8 +35,12 @@
     # "llama2-chat-hf",
 ]
 
-<<<<<<< HEAD
-@pytest.fixture(scope="module", params=MODEL_NAMES)
+BENCHMARKED_MODELS = OPENAI_MODEL_NAMES + XINFERENCE_MODEL_NAMES
+
+BENCHMARK_URL = "http://llm.biocypher.org"
+
+
+@pytest.fixture(scope="module", params=BENCHMARKED_MODELS)
 def prompt_engine(request):
     def setup_prompt_engine(kg_schema_path):
         model_name = request.param
@@ -52,6 +50,31 @@
         )
 
     return setup_prompt_engine
+
+
+@pytest.fixture(scope="function", params=BENCHMARKED_MODELS)
+def conversation(request):
+    model_name = request.param
+    if model_name in OPENAI_MODEL_NAMES:
+        conversation = GptConversation(
+            model_name=model_name,
+            prompts={},
+            correct=False,
+        )
+        conversation.set_api_key(
+            os.getenv("OPENAI_API_KEY"), user="benchmark_user"
+        )
+    elif model_name in XINFERENCE_MODEL_NAMES:
+        # TODO here we probably need to start the right model on the server
+        conversation = XinferenceConversation(
+            base_url=BENCHMARK_URL,
+            model_name=model_name,
+            prompts={},
+            correct=False,
+        )
+        conversation.set_api_key()
+
+    return conversation
 
 
 def benchmark_already_executed(
@@ -78,22 +101,10 @@
     task_results = result_files[f"benchmark/results/{task}.csv"]
     task_results_subset = (task_results["model"] == model_name) & (
         task_results["subtask"] == subtask
-=======
-BENCHMARKED_MODELS = OPENAI_MODEL_NAMES + XINFERENCE_MODEL_NAMES
-
-BENCHMARK_URL = "http://llm.biocypher.org"
-
-
-@pytest.fixture(scope="function")
-def prompt_engine():
-    return BioCypherPromptEngine(
-        schema_config_or_info_path="test/test_schema_info.yaml",
->>>>>>> a26b7643
     )
     return task_results_subset.any()
 
 
-<<<<<<< HEAD
 def write_results_to_file(model_name: str, subtask: str, score: str):
     results = pd.read_csv(FILE_PATH, header=0)
     new_row = pd.DataFrame(
@@ -113,7 +124,8 @@
     expected_relationship_labels = test_data_biocypher_query_generation[4]
     expected_properties = test_data_biocypher_query_generation[5]
     expected_parts_of_query = test_data_biocypher_query_generation[6]
-    test_case_index = test_data_biocypher_query_generation[7]
+    test_case_purpose = test_data_biocypher_query_generation[7]
+    test_case_index = test_data_biocypher_query_generation[8]
     return (
         kg_schema_file_name,
         prompt,
@@ -122,47 +134,11 @@
         expected_relationship_labels,
         expected_properties,
         expected_parts_of_query,
-        test_case_index,
-=======
-@pytest.fixture(scope="function", params=BENCHMARKED_MODELS)
-def conversation(request):
-    model_name = request.param
-    if model_name in OPENAI_MODEL_NAMES:
-        conversation = GptConversation(
-            model_name=model_name,
-            prompts={},
-            correct=False,
-        )
-        conversation.set_api_key(
-            os.getenv("OPENAI_API_KEY"), user="benchmark_user"
-        )
-    elif model_name in XINFERENCE_MODEL_NAMES:
-        # TODO here we probably need to start the right model on the server
-        conversation = XinferenceConversation(
-            base_url=BENCHMARK_URL,
-            model_name=model_name,
-            prompts={},
-            correct=False,
-        )
-        conversation.set_api_key()
-
-    return conversation
-
-
-######
-# test single word entities
-######
-
-
-def test_entity_selection(prompt_engine, conversation):
-    success = prompt_engine._select_entities(
-        question="Which genes are associated with mucoviscidosis?",
-        conversation=conversation,
->>>>>>> a26b7643
-    )
-
-
-<<<<<<< HEAD
+        test_case_purpose,
+        test_case_index,
+    )
+
+
 def setup_test(kg_schema_file_name, prompt_engine, result_files, subtask):
     prompt_engine = prompt_engine(
         kg_schema_path=f"./benchmark/data/biocypher_query_generation/{kg_schema_file_name}"
@@ -172,18 +148,15 @@
     ):
         pytest.skip(
             f"benchmark {TASK}: {subtask} with {prompt_engine.model_name} already executed"
-=======
-    with open(FILE_PATH, "a") as f:
-        f.write(
-            f"{conversation.model_name},entities_single,{calculate_test_score(score)}\n"
->>>>>>> a26b7643
         )
     return prompt_engine
 
 
-<<<<<<< HEAD
 def test_entity_selection(
-    prompt_engine, test_data_biocypher_query_generation, result_files
+    prompt_engine,
+    test_data_biocypher_query_generation,
+    result_files,
+    conversation,
 ):
     (
         kg_schema_file_name,
@@ -193,20 +166,17 @@
         _,
         _,
         _,
+        test_case_purpose,
         test_case_index,
     ) = get_test_data(test_data_biocypher_query_generation)
-    subtask = inspect.currentframe().f_code.co_name + "_" + str(test_case_index)
+    subtask = f"{inspect.currentframe().f_code.co_name}_{str(test_case_index)}_{test_case_purpose}"
     prompt_engine = setup_test(
         kg_schema_file_name, prompt_engine, result_files, subtask
     )
 
-    success = prompt_engine._select_entities(question=prompt)
-=======
-def test_relationship_selection(prompt_engine, conversation):
-    prompt_engine.question = "Which genes are associated with mucoviscidosis?"
-    prompt_engine.selected_entities = ["Gene", "Disease"]
-    success = prompt_engine._select_relationships(conversation=conversation)
->>>>>>> a26b7643
+    success = prompt_engine._select_entities(
+        question=prompt, conversation=conversation
+    )
     assert success
 
     score = []
@@ -219,7 +189,10 @@
 
 
 def test_relationship_selection(
-    prompt_engine, test_data_biocypher_query_generation, result_files
+    prompt_engine,
+    test_data_biocypher_query_generation,
+    result_files,
+    conversation,
 ):
     (
         kg_schema_file_name,
@@ -229,16 +202,17 @@
         expected_relationship_labels,
         _,
         _,
+        test_case_purpose,
         test_case_index,
     ) = get_test_data(test_data_biocypher_query_generation)
-    subtask = inspect.currentframe().f_code.co_name + "_" + str(test_case_index)
+    subtask = f"{inspect.currentframe().f_code.co_name}_{str(test_case_index)}_{test_case_purpose}"
     prompt_engine = setup_test(
         kg_schema_file_name, prompt_engine, result_files, subtask
     )
 
     prompt_engine.question = prompt
     prompt_engine.selected_entities = expected_entities
-    success = prompt_engine._select_relationships()
+    success = prompt_engine._select_relationships(conversation=conversation)
     assert success
 
     score = []
@@ -262,35 +236,18 @@
                     expected_relationship_label_key
                 ]
             )
-
     # TODO: make it more generic to be able to compare arbitrarily nested structures
-    # score.append(
-    #    "Disease"
-    #    in prompt_engine.selected_relationship_labels.get("PERTURBED").get(
-    #        "source"
-    #    )
-    # )
-    # score.append(
-    #    "Protein"
-    #    in prompt_engine.selected_relationship_labels.get("PERTURBED").get(
-    #        "target"
-    #    )
-    # )
 
     write_results_to_file(
         prompt_engine.model_name, subtask, calculate_test_score(score)
     )
 
-<<<<<<< HEAD
-=======
-    with open(FILE_PATH, "a") as f:
-        f.write(
-            f"{conversation.model_name},relationships_single,{calculate_test_score(score)}\n"
-        )
->>>>>>> a26b7643
 
 def test_property_selection(
-    prompt_engine, test_data_biocypher_query_generation, result_files
+    prompt_engine,
+    test_data_biocypher_query_generation,
+    result_files,
+    conversation,
 ):
     (
         kg_schema_file_name,
@@ -300,50 +257,40 @@
         _,
         expected_properties,
         _,
+        test_case_purpose,
         test_case_index,
     ) = get_test_data(test_data_biocypher_query_generation)
-    subtask = inspect.currentframe().f_code.co_name + "_" + str(test_case_index)
+    subtask = f"{inspect.currentframe().f_code.co_name}_{str(test_case_index)}_{test_case_purpose}"
     prompt_engine = setup_test(
         kg_schema_file_name, prompt_engine, result_files, subtask
     )
 
-<<<<<<< HEAD
     prompt_engine.question = prompt
     prompt_engine.selected_entities = expected_entities
     prompt_engine.selected_relationships = expected_relationships
-    success = prompt_engine._select_properties()
+    success = prompt_engine._select_properties(conversation=conversation)
     assert success
 
     score = []
     for expected_property_key in expected_properties.keys():
-        score.append(
-            expected_property_key in prompt_engine.selected_properties.keys()
-=======
-def test_property_selection(prompt_engine, conversation):
-    prompt_engine.question = "Which genes are associated with mucoviscidosis?"
-    prompt_engine.selected_entities = ["Gene", "Disease"]
-    prompt_engine.selected_relationships = ["GeneToPhenotypeAssociation"]
-    success = prompt_engine._select_properties(conversation=conversation)
-    assert success
-
-    score = []
-    score.append("Disease" in prompt_engine.selected_properties.keys())
-    if "Disease" in prompt_engine.selected_properties.keys():
-        score.append("name" in prompt_engine.selected_properties.get("Disease"))
-
-    with open(FILE_PATH, "a") as f:
-        f.write(
-            f"{conversation.model_name},properties_single,{calculate_test_score(score)}\n"
->>>>>>> a26b7643
-        )
+        try:
+            score.append(
+                expected_property_key
+                in prompt_engine.selected_properties.keys()
+            )
+        except KeyError:
+            score.append(0)
 
         for expected_property_value in expected_properties[
             expected_property_key
         ]:
-            score.append(
-                expected_property_value
-                in prompt_engine.selected_properties[expected_property_key]
-            )
+            try:
+                score.append(
+                    expected_property_value
+                    in prompt_engine.selected_properties[expected_property_key]
+                )
+            except KeyError:
+                score.append(0)
 
     write_results_to_file(
         prompt_engine.model_name, subtask, calculate_test_score(score)
@@ -351,7 +298,10 @@
 
 
 def test_query_generation(
-    prompt_engine, test_data_biocypher_query_generation, result_files
+    prompt_engine,
+    test_data_biocypher_query_generation,
+    result_files,
+    conversation,
 ):
     (
         kg_schema_file_name,
@@ -361,17 +311,13 @@
         expected_relationship_labels,
         expected_properties,
         expected_parts_of_query,
+        test_case_purpose,
         test_case_index,
     ) = get_test_data(test_data_biocypher_query_generation)
-    subtask = inspect.currentframe().f_code.co_name + "_" + str(test_case_index)
+    subtask = f"{inspect.currentframe().f_code.co_name}_{str(test_case_index)}_{test_case_purpose}"
     prompt_engine = setup_test(
         kg_schema_file_name, prompt_engine, result_files, subtask
     )
-
-<<<<<<< HEAD
-=======
-def test_query_generation(prompt_engine, conversation):
->>>>>>> a26b7643
     query = prompt_engine._generate_query(
         question=prompt,
         entities=expected_entities,
@@ -382,7 +328,6 @@
     )
 
     score = []
-<<<<<<< HEAD
     for expected_part_of_query in expected_parts_of_query:
         print(expected_part_of_query)
         if isinstance(expected_part_of_query, tuple):
@@ -391,30 +336,18 @@
                 or expected_part_of_query[1] in query
             )
         else:
-            score.append(expected_part_of_query in query)
+            score.append((re.search(expected_part_of_query, query) is not None))
 
     write_results_to_file(
         prompt_engine.model_name, subtask, calculate_test_score(score)
     )
 
-=======
-    score.append("MATCH" in query)
-    score.append("RETURN" in query)
-    score.append("Gene" in query)
-    score.append("Disease" in query)
-    score.append("mucoviscidosis" in query)
-    cypher_regex = r"MATCH \([a-zA-Z]*:Gene\)<-\[[a-zA-Z]*:PERTURBED\]-\([a-zA-Z]*:Disease.*\)|MATCH \([a-zA-Z]*:Disease.*\)-\[[a-zA-Z]*:PERTURBED\]->\([a-zA-Z]*:Gene\)"
-    score.append((re.search(cypher_regex, query) is not None))
-    score.append("WHERE" in query or "{name:" in query)
-
-    with open(FILE_PATH, "a") as f:
-        f.write(
-            f"{conversation.model_name},cypher-query_single,{calculate_test_score(score)}\n"
-        )
->>>>>>> a26b7643
 
 def test_end_to_end_query_generation(
-    prompt_engine, test_data_biocypher_query_generation, result_files
+    prompt_engine,
+    test_data_biocypher_query_generation,
+    result_files,
+    conversation,
 ):
     (
         kg_schema_file_name,
@@ -424,26 +357,20 @@
         _,
         _,
         expected_parts_of_query,
+        test_case_purpose,
         test_case_index,
     ) = get_test_data(test_data_biocypher_query_generation)
-    subtask = inspect.currentframe().f_code.co_name + "_" + str(test_case_index)
+    subtask = f"{inspect.currentframe().f_code.co_name}_{str(test_case_index)}_{test_case_purpose}"
     prompt_engine = setup_test(
         kg_schema_file_name, prompt_engine, result_files, subtask
     )
-
-<<<<<<< HEAD
-=======
-@pytest.mark.skip(reason="problem of injecting multiple conversation objects")
-def test_end_to_end_query_generation(prompt_engine, conversation):
->>>>>>> a26b7643
     query = prompt_engine.generate_query(
         question=prompt,
         query_language="Cypher",
-        conversation=conversation,
     )
 
     score = []
-<<<<<<< HEAD
+
     for expected_part_of_query in expected_parts_of_query:
         print(expected_part_of_query)
         if isinstance(expected_part_of_query, tuple):
@@ -452,162 +379,11 @@
                 or expected_part_of_query[1] in query
             )
         else:
-            score.append(expected_part_of_query in query)
+            score.append((re.search(expected_part_of_query, query) is not None))
 
     write_results_to_file(
         prompt_engine.model_name, subtask, calculate_test_score(score)
     )
-=======
-    score.append("MATCH" in query)
-    score.append("RETURN" in query)
-    score.append("Gene" in query)
-    score.append("Disease" in query)
-    score.append("mucoviscidosis" in query)
-    cypher_regex = r"MATCH \([a-zA-Z]*:Gene\)<-\[[a-zA-Z]*:PERTURBED\]-\([a-zA-Z]*:Disease.*\)|MATCH \([a-zA-Z]*:Disease.*\)-\[[a-zA-Z]*:PERTURBED\]->\([a-zA-Z]*:Gene\)"
-    score.append((re.search(cypher_regex, query) is not None))
-    score.append("WHERE" in query or "{name:" in query)
-
-    with open(FILE_PATH, "a") as f:
-        f.write(
-            f"{conversation.model_name},end-to-end_single,{calculate_test_score(score)}\n"
-        )
-
-
-######
-# test multiple word entities
-######
-
-
-def test_entity_selection_multi_word(prompt_engine, conversation):
-    success = prompt_engine._select_entities(
-        question="Which genes are expressed in fibroblasts?",
-        conversation=conversation,
-    )
-    assert success
-
-    score = []
-    score.append("Gene" in prompt_engine.selected_entities)
-    score.append("CellType" in prompt_engine.selected_entities)
-
-    with open(FILE_PATH, "a") as f:
-        f.write(
-            f"{conversation.model_name},entities_multi,{calculate_test_score(score)}\n"
-        )
-
-
-def test_relationship_selection_multi_word(prompt_engine, conversation):
-    prompt_engine.question = "Which genes are expressed in fibroblasts?"
-    prompt_engine.selected_entities = ["Gene", "CellType"]
-    success = prompt_engine._select_relationships(conversation=conversation)
-    assert success
-
-    score = []
-    score.append(
-        prompt_engine.selected_relationships == ["GeneExpressedInCellType"]
-    )
-    score.append(
-        "GENE_EXPRESSED_IN_CELL_TYPE"
-        in prompt_engine.selected_relationship_labels.keys()
-    )
-
-    score.append(
-        "source"
-        in prompt_engine.selected_relationship_labels.get(
-            "GENE_EXPRESSED_IN_CELL_TYPE"
-        )
-    )
-    score.append(
-        "target"
-        in prompt_engine.selected_relationship_labels.get(
-            "GENE_EXPRESSED_IN_CELL_TYPE"
-        )
-    )
-    score.append(
-        ## and or or?
-        "Gene"
-        in prompt_engine.selected_relationship_labels.get(
-            "GENE_EXPRESSED_IN_CELL_TYPE"
-        ).get("source")
-    )
-    score.append(
-        "CellType"
-        in prompt_engine.selected_relationship_labels.get(
-            "GENE_EXPRESSED_IN_CELL_TYPE"
-        ).get("target")
-    )
-
-    with open(FILE_PATH, "a") as f:
-        f.write(
-            f"{conversation.model_name},relationships_multi,{calculate_test_score(score)}\n"
-        )
-
-
-def test_property_selection_multi_word(prompt_engine, conversation):
-    prompt_engine.question = "Which genes are expressed in fibroblasts?"
-    prompt_engine.selected_entities = ["Gene", "CellType"]
-    prompt_engine.selected_relationships = ["GeneExpressedInCellType"]
-    success = prompt_engine._select_properties(conversation=conversation)
-    assert success
-
-    score = []
-    score.append("CellType" in prompt_engine.selected_properties.keys())
-    if "CellType" in prompt_engine.selected_properties.keys():
-        # only run if CellType is actually a selected property
-        score.append(
-            "cell_type_name"
-            in prompt_engine.selected_properties.get("CellType")
-        )
-        # require a list or dict of relevant properties
-        score.append(
-            isinstance(prompt_engine.selected_properties.get("CellType"), list)
-            or isinstance(
-                prompt_engine.selected_properties.get("CellType"), dict
-            )
-        )
-    else:
-        score.append(0)
-        score.append(0)
-
-    with open(FILE_PATH, "a") as f:
-        f.write(
-            f"{conversation.model_name},properties_multi,{calculate_test_score(score)}\n"
-        )
-
-
-def test_query_generation_multi_word(prompt_engine, conversation):
-    query = prompt_engine._generate_query(
-        question="Which genes are expressed in fibroblasts?",
-        entities=["Gene", "CellType"],
-        relationships={
-            "GENE_EXPRESSED_IN_CELL_TYPE": {
-                "source": "Gene",
-                "target": "CellType",
-            },
-        },
-        properties={
-            "CellType": ["cell_type_name"],
-        },
-        query_language="Cypher",
-        conversation=conversation,
-    )
-
-    score = []
-    score.append("MATCH" in query)
-    score.append("RETURN" in query)
-    score.append("Gene" in query)
-    score.append("CellType" in query)
-    score.append("fibroblast" in query)
-
-    # make sure direction is right
-    cypher_regex = r"MATCH \([a-zA-Z]*:Gene\)-\[[a-zA-Z]*:GENE_EXPRESSED_IN_CELL_TYPE\]->\([a-zA-Z]*:CellType.*|MATCH \([a-zA-Z]*:CellType.*<-\[[a-zA-Z]*:GENE_EXPRESSED_IN_CELL_TYPE\]-\([a-zA-Z]*:Gene\)"
-    score.append((re.search(cypher_regex, query) is not None))
-    # make sure conditioned
-    score.append("WHERE" in query or "{cell_type_name:" in query)
-
-    with open(FILE_PATH, "a") as f:
-        f.write(
-            f"{conversation.model_name},cypher-query_multi,{calculate_test_score(score)}\n"
-        )
 
 
 ######
@@ -693,23 +469,33 @@
     return entity_mapping, property_mapping, used_entity_property
 
 
-def test_property_exists(prompt_engine, conversation):
-    prompt_engine.question = (
-        "What are the hgnc ids of the genes that are expressed in fibroblast?"
-    )
-    prompt_engine.selected_entities = ["Gene", "CellType"]
-    # only ask the model to select property and generate query
-    prompt_engine._select_properties(conversation=conversation)
+def test_property_exists(
+    prompt_engine,
+    test_data_biocypher_query_generation,
+    result_files,
+    conversation,
+):
+    (
+        kg_schema_file_name,
+        prompt,
+        expected_entities,
+        _,
+        expected_relationship_labels,
+        expected_properties,
+        expected_parts_of_query,
+        test_case_purpose,
+        test_case_index,
+    ) = get_test_data(test_data_biocypher_query_generation)
+    subtask = f"{inspect.currentframe().f_code.co_name}_{str(test_case_index)}_{test_case_purpose}"
+    prompt_engine = setup_test(
+        kg_schema_file_name, prompt_engine, result_files, subtask
+    )
+
     query = prompt_engine._generate_query(
-        question=prompt_engine.question,
-        entities=prompt_engine.selected_entities,
-        relationships={
-            "GENE_EXPRESSED_IN_CELL_TYPE": {
-                "source": "Gene",
-                "target": "CellType",
-            },
-        },
-        properties=prompt_engine.selected_properties,
+        question=prompt,
+        entities=expected_entities,
+        relationships=expected_relationship_labels,
+        properties=expected_properties,
         query_language="Cypher",
         conversation=conversation,
     )
@@ -727,7 +513,7 @@
             entity in prompt_engine.entities.keys()
             and "properties" in prompt_engine.entities[entity]
         ):
-            # check property used is in available propertis for entities
+            # check property used is in available properties for entities
             avail_property_entity = list(
                 prompt_engine.entities[entity]["properties"].keys()
             )
@@ -737,7 +523,7 @@
             entity in prompt_engine.relationships.keys()
             and "properties" in prompt_engine.relationships[entity]
         ):
-            # check property used is in available propertis for relationships
+            # check property used is in available properties for relationships
             avail_property_entity = list(
                 prompt_engine.relationships[entity]["properties"].keys()
             )
@@ -746,8 +532,6 @@
             # no properties of the entity or relationship exist, simply made up
             score.append(0)
 
-    with open(FILE_PATH, "a") as f:
-        f.write(
-            f"{conversation.model_name},property-hallucination-check,{calculate_test_score(score)}\n"
-        )
->>>>>>> a26b7643
+    write_results_to_file(
+        prompt_engine.model_name, subtask, calculate_test_score(score)
+    )