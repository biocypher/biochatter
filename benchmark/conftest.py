--- conflicted
+++ resolved
@@ -19,11 +19,7 @@
 from .load_dataset import get_benchmark_dataset
 
 # how often should each benchmark be run?
-<<<<<<< HEAD
 N_ITERATIONS = 4
-=======
-N_ITERATIONS = 3
->>>>>>> 0f0e61c3
 
 # which dataset should be used for benchmarking?
 BENCHMARK_DATASET = get_benchmark_dataset()
@@ -37,8 +33,10 @@
     # "gpt-4-turbo-2024-04-09",
     # "gpt-4o-2024-05-13",
     # "gpt-4o-2024-08-06",
-<<<<<<< HEAD
+    # "gpt-4o-2024-11-20",
     # "gpt-4o-mini-2024-07-18",
+    # "o1-preview-2024-09-12",
+    # "o1-mini-2024-09-12",
     # "o3-mini",
 ]
 
@@ -50,12 +48,6 @@
     # "llama-3.2-1b-instruct",
     # "llama-3.2-3b-instruct",
     "qwen2.5-14b-instruct",
-=======
-    # "gpt-4o-2024-11-20",
-    # "gpt-4o-mini-2024-07-18",
-    # "o1-preview-2024-09-12",
-    # "o1-mini-2024-09-12",
->>>>>>> 0f0e61c3
 ]
 
 ANTHROPIC_MODEL_NAMES = [
