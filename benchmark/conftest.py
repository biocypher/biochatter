import os
import re

import numpy as np
import pandas as pd
import pytest
import requests
from xinference.client import Client

from biochatter.llm_connect import (
    AnthropicConversation,
    Conversation,
    GptConversation,
    XinferenceConversation,
)
from biochatter.prompts import BioCypherPromptEngine

from .benchmark_utils import benchmark_already_executed, get_judgement_dataset
from .load_dataset import get_benchmark_dataset

# how often should each benchmark be run?
N_ITERATIONS = 4

# which dataset should be used for benchmarking?
BENCHMARK_DATASET = get_benchmark_dataset()

# which models should be benchmarked?
OPENAI_MODEL_NAMES = [
    "gpt-3.5-turbo-0125",
    # "gpt-4-0613",
    # "gpt-4-1106-preview",
    # "gpt-4-0125-preview",
    # "gpt-4-turbo-2024-04-09",
    # "gpt-4o-2024-05-13",
    # "gpt-4o-2024-08-06",
    # "gpt-4o-2024-11-20",
    # "gpt-4o-mini-2024-07-18",
<<<<<<< HEAD
=======
    # "o1-preview-2024-09-12",
    # "o1-mini-2024-09-12",
>>>>>>> e555171e
    # "o3-mini",
]

GROQ_MODEL_NAMES = [
    # "llama-3.3-70b-versatile",
]

LM_STUDIO_MODEL_NAMES = [
    # "llama-3.2-1b-instruct",
    # "llama-3.2-3b-instruct",
    "qwen2.5-14b-instruct",
]

ANTHROPIC_MODEL_NAMES = [
    # "claude-3-5-sonnet-20240620",
    # "claude-3-opus-20240229",  # does not make a lot of sense to use, as more expensive and "less intelligent" (according to anthropic)
]

XINFERENCE_MODELS = {
    # "code-llama-instruct": {
    #     "model_size_in_billions": [
    #         # 7,
    #         # 13,
    #         34,
    #     ],
    #     "model_format": "ggufv2",
    #     "quantization": [
    #         "Q2_K",
    #         # "Q3_K_L",
    #         "Q3_K_M",
    #         # "Q3_K_S",
    #         # "Q4_0",
    #         "Q4_K_M",
    #         # "Q4_K_S",
    #         # "Q5_0",
    #         "Q5_K_M",
    #         # "Q5_K_S",
    #         "Q6_K",
    #         "Q8_0",
    #     ],
    # },
    # "c4ai-command-r-v01": {
    #     "model_size_in_billions": [
    #         35,
    #         # 104,  # this model has no quantisations
    #     ],
    #     "model_format": "ggufv2",
    #     "quantization": [
    #         # "Q2_K",  # Xinference reports out of memory (makes no sense); apparently the current implementation requires too much memory somehow (the model is only 20GB)
    #         # "Q3_K_L",
    #         # "Q3_K_M",
    #         # "Q3_K_S",
    #         # "Q4_0",
    #         "Q4_K_M",
    #         # "Q4_K_S",
    #         # "Q5_0",
    #         # "Q5_K_M",
    #         # "Q5_K_S",
    #         # "Q6_K",
    #         # "Q8_0",
    #     ],
    # },
    # "custom-llama-3-instruct": {
    #     "model_size_in_billions": [
    #         70,
    #     ],
    #     "model_format": "ggufv2",
    #     "quantization": [
    #         "IQ1_M",
    #     ],
    # },
    # "gemma-it": {
    #     "model_size_in_billions": [
    #         2,
    #         7,
    #     ],
    #     "model_format": "pytorch",
    #     "quantization": [
    #         "none",
    #         "4-bit",
    #         "8-bit",
    #     ],
    # },
    # "glm4-chat": {
    #     "model_size_in_billions": [
    #         9,
    #     ],
    #     "model_format": "ggufv2",
    #     "quantization": [
    #         # "Q2_K",
    #         # "IQ3_XS",
    #         # "IQ3_S",
    #         # "IQ3_M",
    #         # "Q3_K_S",
    #         # "Q3_K_L",
    #         # "Q3_K",
    #         "IQ4_XS",
    #         # "IQ4_NL",
    #         # "Q4_K_S",
    #         # "Q4_K",
    #         # "Q5_K_S",
    #         # "Q5_K",
    #         # "Q6_K",
    #         # "Q8_0",
    #         # "BF16",
    #         # "FP16",
    #     ],
    # },
    # "llama-2-chat": {
    #     "model_size_in_billions": [
    #         7,
    #         # 13,
    #         # 70,
    #     ],
    #     "model_format": "ggufv2",
    #     "quantization": [
    #         "Q2_K",
    #         # "Q3_K_S",
    #         "Q3_K_M",
    #         # "Q3_K_L",
    #         # "Q4_0",
    #         # "Q4_K_S",
    #         "Q4_K_M",
    #         # "Q5_0",
    #         # "Q5_K_S",
    #         "Q5_K_M",
    #         "Q6_K",
    #         "Q8_0",
    #     ],
    # },
    # "llama-3-instruct": {
    #     "model_size_in_billions": [
    #         8,
    #         # 70,  # currently buggy
    #     ],
    #     "model_format": "ggufv2",
    #     "quantization": [
    #         # 8B model quantisations
    #         # "IQ3_M",  # currently buggy
    #         "Q4_K_M",
    #         "Q5_K_M",
    #         "Q6_K",
    #         "Q8_0",
    #         # 70B model quantisations
    #         # "IQ1_M",
    #         # "IQ2_XS",
    #         # "Q4_K_M",
    #     ],
    # },
    # "llama-3.1-instruct": {
    #     "model_size_in_billions": [
    #         8,
    #         # 70,
    #     ],
    #     "model_format": "ggufv2",
    #     "quantization": [
    #         # 8B model quantisations
    #         "Q3_K_L",
    #         "IQ4_XS",
    #         "Q4_K_M",
    #         # "Q5_K_M",
    #         # "Q6_K",
    #         "Q8_0",
    #         # 70B model quantisations
    #         # "IQ2_M",
    #         # "Q2_K",
    #         # "Q3_K_S",
    #         # "IQ4_XS",
    #         # "Q4_K_M",  # crazy slow on mbp m3 max
    #         # "Q5_K_M",
    #         # "Q6_K",
    #         # "Q8_0",
    #     ],
    # },
    # "mistral-instruct-v0.2": {
    #     "model_size_in_billions": [
    #         7,
    #     ],
    #     "model_format": "ggufv2",
    #     "quantization": [
    #         "Q2_K",
    #         # "Q3_K_S",
    #         "Q3_K_M",
    #         # "Q3_K_L",
    #         # "Q4_0",
    #         # "Q4_K_S",
    #         "Q4_K_M",
    #         # "Q5_0",
    #         # "Q5_K_S",
    #         "Q5_K_M",
    #         "Q6_K",
    #         "Q8_0",
    #     ],
    # },
    # "mixtral-instruct-v0.1": {
    #     "model_size_in_billions": [
    #         "46_7",
    #     ],
    #     "model_format": "ggufv2",
    #     "quantization": [
    #         "Q2_K",
    #         # "Q3_K_M",
    #         # "Q4_0",
    #         "Q4_K_M",
    #         # "Q5_0",
    #         "Q5_K_M",
    #         "Q6_K",
    #         "Q8_0",
    #     ],
    # },
    # "openbiollm-llama3-8b": {
    #     "model_size_in_billions": [
    #         8,
    #     ],
    #     "model_format": "pytorch",
    #     "quantization": [
    #         "none",
    #     ],
    # },
    # "openhermes-2.5": {
    #     "model_size_in_billions": [
    #         7,
    #     ],
    #     "model_format": "ggufv2",
    #     "quantization": [
    #         "Q2_K",
    #         # "Q3_K_S",
    #         "Q3_K_M",
    #         # "Q3_K_L",
    #         # "Q4_0",
    #         # "Q4_K_S",
    #         "Q4_K_M",
    #         # "Q5_0",
    #         # "Q5_K_S",
    #         "Q5_K_M",
    #         "Q6_K",
    #         "Q8_0",
    #     ],
    # },
}

# create concrete benchmark list by concatenating all combinations of model
# names, model sizes and quantizations
XINFERENCE_MODEL_NAMES = [
    f"{model_name}:{model_size}:{model_format}:{quantization}"
    for model_name in XINFERENCE_MODELS
    for model_size in XINFERENCE_MODELS[model_name]["model_size_in_billions"]
    for model_format in [XINFERENCE_MODELS[model_name]["model_format"]]
    for quantization in XINFERENCE_MODELS[model_name]["quantization"]
]

BENCHMARKED_MODELS = OPENAI_MODEL_NAMES + ANTHROPIC_MODEL_NAMES + XINFERENCE_MODEL_NAMES + GROQ_MODEL_NAMES + LM_STUDIO_MODEL_NAMES
BENCHMARKED_MODELS.sort()

# Xinference IP and port
BENCHMARK_URL = "http://localhost:9997"

OPENAI_JUDGE = [
    "gpt-4o-2024-11-20",
    # "gpt-4o-mini-2024-07-18",
    # "o3-mini",
]

JUDGES = OPENAI_JUDGE

METRICS = [
    "correctness",
    # "comprehensiveness",
    # "usefulness",
    # "interpretability_explainability",
    # "toxicity",
]

@pytest.fixture(scope="session")
def client():
    try:
        return Client(base_url=BENCHMARK_URL)
    except requests.exceptions.ConnectionError:
        return None  # ignore if server is not running


@pytest.fixture(scope="session", autouse=True)
def register_model(client):
    """Register custom (non-builtin) models with the Xinference server.

    Should only happen once per session.
    """
    if client is None:
        return  # ignore if server is not running

    registrations = client.list_model_registrations(model_type="LLM")
    registered_models = [registration["model_name"] for registration in registrations]

    if "openbiollm-llama3-8b" not in registered_models:
        with open("benchmark/models/openbiollm-llama3-8b.json") as fd:
            model = fd.read()
        client.register_model(model_type="LLM", model=model, persist=False)


def pytest_collection_modifyitems(items):
    """Modify the collected test items (Pytest hook).

    Called once after collection has been performed.
    Used here to order items by their `callspec.id` (which starts with the
    model name and configuration) to ensure running all tests for one model
    before moving to the next model.
    """
    items.sort(
        key=lambda item: (item.callspec.id if hasattr(item, "callspec") else ""),
    )

    # can we skip here the tests (model x hash) that have already been executed?


# parameterise tests to run for each model
@pytest.fixture(params=BENCHMARKED_MODELS)
def model_name(request):
    return request.param

@pytest.fixture(params=JUDGES)
def judge_name(request):
    """
    A Pytest fixture that provides parameterized model names for testing.

    This fixture iterates over the list of models defined in the global `JUDGES` 
    variable, allowing each test that uses this fixture to be executed with a 
    different model name.

    Args:
        request (FixtureRequest): A built-in Pytest object that provides access 
        to the current parameter (`request.param`).

    Returns:
        str: A model name from the `JUDGES` list.
    """

    return request.param

@pytest.fixture(params=METRICS)
def judge_metric(request):
    return request.param

@pytest.fixture
def multiple_testing(request):
    def run_multiple_times(test_func, *args, **kwargs) -> tuple[str, int, int]:
        scores = []
        for _ in range(N_ITERATIONS):
            score, max = test_func(*args, **kwargs)
            scores.append(score)
        score_string = ";".join([str(score) for score in scores])
        return (score_string, max, N_ITERATIONS)

    return run_multiple_times


def calculate_bool_vector_score(vector: list[bool]) -> tuple[int, int]:
    score = sum(vector)
    max_score = len(vector)
    return (score, max_score)

@pytest.fixture
def multiple_responses(request):
    def run_multiple_times(test_func, *args, **kwargs):
        responses = []
        for _ in range(N_ITERATIONS):
            response = test_func(*args, **kwargs)
            cleaned_response = re.sub(r"\n\d*", "", response[0])
            responses.append(cleaned_response.replace(".. ", ".").replace(":. ", ": ").replace(".", ". ").replace(".  ", ". "))
        resps = [resp for resp in responses]
        return (N_ITERATIONS, resps)

    return run_multiple_times

def return_response(response: list):
    return response

@pytest.fixture
def conversation(request, model_name, client) -> Conversation:
    """Return conversation object.

    Could skip due to the test having been run before (but not sure how to
    implement yet). If not skipped, will create a conversation object for
    interfacing with the model.
    """
    test_name = request.node.originalname.replace("test_", "")
    subtask = "?"  # TODO: can we get the subtask here?
    if benchmark_already_executed(model_name, test_name, subtask):
        pass

    if model_name in OPENAI_MODEL_NAMES:
        conversation = GptConversation(
            model_name=model_name,
            prompts={},
            correct=False,
        )
        conversation.set_api_key(
            os.getenv("OPENAI_API_KEY"),
            user="benchmark_user",
        )

    elif model_name in ANTHROPIC_MODEL_NAMES:
        conversation = AnthropicConversation(
            model_name=model_name,
            prompts={},
            correct=False,
        )
        conversation.set_api_key(
            os.getenv("ANTHROPIC_API_KEY"),
            user="benchmark_user",
        )
    
    elif model_name in GROQ_MODEL_NAMES:
        print(model_name)
        conversation = GptConversation(
            model_name=model_name,
            prompts={},
            correct=False,
            base_url="https://api.groq.com/openai/v1",
        )
        conversation.set_api_key(
            os.getenv("GROQ_API_KEY"),
            user="benchmark_user",
        )
    
    elif model_name in LM_STUDIO_MODEL_NAMES:
        print(model_name)
        conversation = GptConversation(
            model_name=model_name,
            prompts={},
            correct=False,
            base_url="http://localhost:1234/v1",
        )
        conversation.set_api_key(
            os.getenv("LM_STUDIO_API_KEY"),
            user="benchmark_user",
        )

    elif model_name in XINFERENCE_MODEL_NAMES:
        (
            _model_name,
            _model_size,
            _model_format,
            _model_quantization,
        ) = model_name.split(":")
        if "_" not in _model_size:
            _model_size = int(_model_size)

        # if exact model already running, return conversation
        running_models = client.list_models()
        if running_models:
            for running_model in running_models:
                if (
                    running_models[running_model]["model_name"] == _model_name
                    and running_models[running_model]["model_size_in_billions"] == _model_size
                    and running_models[running_model]["quantization"] == _model_quantization
                ):
                    conversation = XinferenceConversation(
                        base_url=BENCHMARK_URL,
                        model_name=_model_name,
                        prompts={},
                        correct=False,
                    )
                    return conversation

        # else, terminate all running models
        for running_model in running_models:
            client.terminate_model(running_model)

        # and launch model to be tested
        if _model_format == "pytorch":
            _model_engine = "transformers"
        elif _model_format in ["ggufv2", "ggmlv3"]:
            _model_engine = "llama.cpp"
        client.launch_model(
            model_engine=_model_engine,
            model_name=_model_name,
            model_size_in_billions=_model_size,
            model_format=_model_format,
            quantization=_model_quantization,
        )

        conversation = XinferenceConversation(
            base_url=BENCHMARK_URL,
            model_name=_model_name,
            prompts={},
            correct=False,
        )

    return conversation


@pytest.fixture
def prompt_engine(request, model_name, conversation):
    """Generate a constructor for the prompt engine for current model name."""

    def conversation_factory() -> Conversation:
        return conversation

    def setup_prompt_engine(kg_schema_dict) -> BioCypherPromptEngine:
        return BioCypherPromptEngine(
            schema_config_or_info_dict=kg_schema_dict,
            model_name=model_name,
            conversation_factory=conversation_factory,
        )

    return setup_prompt_engine

@pytest.fixture()
def judge_conversation(judge_name):
    if judge_name in OPENAI_JUDGE:
        conversation = GptConversation(
            model_name = judge_name,
            prompts = {},
            correct = False,
        )
        conversation.set_api_key(os.getenv("OPENAI_API_KEY"), user = "benchmark_user")
    return conversation

@pytest.fixture
def evaluation_conversation() -> Conversation:
    conversation = GptConversation(
        model_name="gpt-3.5-turbo",
        prompts={},
        correct=False,
    )
    conversation.set_api_key(os.getenv("OPENAI_API_KEY"), user="benchmark_user")
    return conversation


def pytest_addoption(parser):
    parser.addoption(
        "--run-all",
        action="store_true",
        default=False,
        help="Run all benchmark tests from scratch",
    )


@pytest.fixture(autouse=True, scope="session")
def delete_results_csv_file_content(request):
    """Delete the content of the result files.

    If --run-all is set, the former benchmark data are deleted and all
    benchmarks are executed again.
    """
    if request.config.getoption("--run-all"):
        RESULT_FILES = [
            f"benchmark/results/{file}" for file in os.listdir("benchmark/results") if file.endswith(".csv")
        ]
        for f in RESULT_FILES:
            if os.path.exists(f):
                old_df = pd.read_csv(f, header=0)
                empty_df = pd.DataFrame(columns=old_df.columns)
                empty_df.to_csv(f, index=False)


@pytest.fixture(scope="session")
def result_files():
    RESULT_FILES = [f"benchmark/results/{file}" for file in os.listdir("benchmark/results") if file.endswith(".csv")]
    result_files = {}
    result_columns = [
        "model_name",
        "subtask",
        "score",
        "iterations",
        "md5_hash",
    ]
    for file in RESULT_FILES:
        try:
            result_file = pd.read_csv(file, header=0)
        except (pd.errors.EmptyDataError, FileNotFoundError):
            result_file = pd.DataFrame(
                columns=result_columns,
            )
            result_file.to_csv(file, index=False)

        if not np.array_equal(
            result_file.columns,
            result_columns,
        ):
            result_file.columns = result_columns

        result_files[file] = result_file

    return result_files

@pytest.fixture
def test_judge_longevity_responses():
    """Fixture to dynamically load judgment data."""
    path = "./benchmark/results/"
    if not os.path.exists(path) or not os.listdir(path):
        pytest.skip(f"No files found in directory: {path}")
    
    try:
        JUDGEMENT_DATA = get_judgement_dataset(path)
        return JUDGEMENT_DATA["judgement"]
    except ValueError as e:
        pytest.fail(f"Failed to load judgment data: {e}")

def pytest_generate_tests(metafunc):
    """Generate test cases (Pytest hook).

    Called once for each test case in the benchmark test collection.
    If fixture is part of test declaration, the test is parametrized.
    """
    # Load the data
    data = BENCHMARK_DATASET

    # Parametrize the fixtures with the collected rows
    if "test_data_biocypher_query_generation" in metafunc.fixturenames:
        metafunc.parametrize(
            "test_data_biocypher_query_generation",
            data["biocypher_query_generation"],
        )
    if "test_data_rag_interpretation" in metafunc.fixturenames:
        metafunc.parametrize(
            "test_data_rag_interpretation",
            data["rag_interpretation"],
        )
    if "test_data_text_extraction" in metafunc.fixturenames:
        metafunc.parametrize(
            "test_data_text_extraction",
            data["text_extraction"],
        )
    if "test_data_api_calling" in metafunc.fixturenames:
        metafunc.parametrize(
            "test_data_api_calling",
            data["api_calling"],
        )
    if "test_data_medical_exam" in metafunc.fixturenames:
        metafunc.parametrize(
            "test_data_medical_exam",
            data["medical_exam"],
        )
    if "test_create_longevity_responses_simultaneously" in metafunc.fixturenames:
        metafunc.parametrize(
            "test_create_longevity_responses_simultaneously",
            data["longevity_geriatric_case_assessment"],
        )


@pytest.fixture
def kg_schemas():
    data = BENCHMARK_DATASET
    return data["kg_schemas"]<|MERGE_RESOLUTION|>--- conflicted
+++ resolved
@@ -35,12 +35,6 @@
     # "gpt-4o-2024-08-06",
     # "gpt-4o-2024-11-20",
     # "gpt-4o-mini-2024-07-18",
-<<<<<<< HEAD
-=======
-    # "o1-preview-2024-09-12",
-    # "o1-mini-2024-09-12",
->>>>>>> e555171e
-    # "o3-mini",
 ]
 
 GROQ_MODEL_NAMES = [
