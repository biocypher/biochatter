--- conflicted
+++ resolved
@@ -1132,17 +1132,10 @@
         - "cortisone preparations"
         - - "Acetylsalicylic acid"
           - "ASS"
-<<<<<<< HEAD
-        - - "Clopidogrel"
-          - "NSAID"
-          - "NSAID"
-###########################################################################################################
-=======
         - "Clopidogrel"
         - "NSAID"
         - "NSAID"
     ###########################################################################################################
->>>>>>> 74b821cf
   # Test case: Questions about “emergency medicine” for prospective emergency physicians
   # Language: German
 ###########################################################################################################
