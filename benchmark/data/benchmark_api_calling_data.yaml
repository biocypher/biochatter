# Top-level keys: benchmark modules
# Values: list of dictionaries, each containing a test case
#
# Test case keys:
# - input (for creating the test)
# - expected (for asserting outcomes and generating a score)
# - case (for categorizing the test case)
#
# If any input is a dictionary itself, it will be expanded into separate test
# cases, using the top-level key to create a concatenated test case purpose.
#
# We are using regular expressions to evaluate the expected parts, to be able to
# account for variations in the output (e.g. whitespace, capitalization). Make
# sure to escape special characters in the regular expressions, such as '?',
# '.', etc., by adding two backslashes before them.

api_calling:
  - case: oncokb:braf:melanoma
    input:
      prompt:
        exact_spelling: "What is the consequence of the V600E BRAF variant in Melanoma?"
    expected:
      parts_of_query:
        [
          "https://demo.oncokb.org/api/v1/annotate/mutations/byProteinChange\\?",
          "hugoSymbol=BRAF",
          "alteration=V600E",
          "tumorType=Melanoma",
        ]
  - case: oncokb:tp53:colon_adenocarcinoma
    input:
      prompt:
        exact_spelling: "What is the consequence of the R273C TP53 variant in Colon Adenocarcinoma?"
    expected:
      parts_of_query:
        [
          "https://demo.oncokb.org/api/v1/annotate/mutations/byProteinChange\\?",
          "hugoSymbol=TP53",
          "alteration=R273C",
          "tumorType=Colon%20Adenocarcinoma",
        ]
  - case: oncokb:braf:histiocytosis
    input:
      prompt:
        exact_spelling: "What is the consequence of the N486_P490del BRAF variant in Histiocytosis?"
        descriptive_spelling: "What is the consequence of an N486_P490 deletion in BRAF in Histiocytosis?"
    expected:
      parts_of_query:
        [
          "https://demo.oncokb.org/api/v1/annotate/mutations/byProteinChange\\?",
          "hugoSymbol=BRAF",
          "alteration=N486_P490del",
          "tumorType=Histiocytosis",
        ]
  - case: oncokb:ros1:lung_adenocarcinoma
    input:
      prompt:
        exact_spelling: "What is the consequence of the functional fusion of CD47 and ROS1 in Lung Adenocarcinoma?"
    expected:
      parts_of_query:
        [
          "https://demo.oncokb.org/api/v1/annotate/structuralVariants\\?",
          "hugoSymbolA=CD74",
          "hugoSymbolB=ROS1",
          "structuralVariantType=FUSION",
          "isFunctionalFusion=true",
          "tumorType=Lung%20Adenocarcinoma",
        ]
  - case: biotools:topic:metabolomics
    input:
      prompt:
        fuzzy_search: "Which tools can I use for metabolomics?"
    expected:
      parts_of_query:
        ["https://bio.tools/api/t/", "\\?topic=", "[mM]etabolomics"]
  - case: scanpy:pl:scatter
    input:
      prompt:
        exact_variable_names: "Make a scatter plot of n_genes_by_counts vs total_counts."
    expected:
      parts_of_query:
        ["sc.pl.scatter\\(", "n_genes_by_counts", "total_counts", "\\)"]
  - case: scanpy:pl:pca
    input:
      prompt:
        fuzzy_search: "plot the PCA of the data colored by n_genes_by_counts and total_counts."
    expected:
      parts_of_query:
<<<<<<< HEAD
        ["sc.pl.pca\\(", ["n_genes_by_counts", "total_counts"], "\\)"]
=======
        ["scanpy.pl.pca\\(", ["n_genes_by_counts", "total_counts"], "\\)"]
  - case: scanpy:pl:tsne
    input:
      prompt:
        fuzzy_search: "plot the tsne embeddding of the data colored by n_genes_by_counts."
    expected:
      parts_of_query:
        ["scanpy.pl.tsne\\(", "n_genes_by_counts", "\\)"]
>>>>>>> fe547cb7
<|MERGE_RESOLUTION|>--- conflicted
+++ resolved
@@ -86,15 +86,11 @@
         fuzzy_search: "plot the PCA of the data colored by n_genes_by_counts and total_counts."
     expected:
       parts_of_query:
-<<<<<<< HEAD
         ["sc.pl.pca\\(", ["n_genes_by_counts", "total_counts"], "\\)"]
-=======
-        ["scanpy.pl.pca\\(", ["n_genes_by_counts", "total_counts"], "\\)"]
   - case: scanpy:pl:tsne
     input:
       prompt:
         fuzzy_search: "plot the tsne embeddding of the data colored by n_genes_by_counts."
     expected:
       parts_of_query:
-        ["scanpy.pl.tsne\\(", "n_genes_by_counts", "\\)"]
->>>>>>> fe547cb7
+        ["sc.pl.tsne\\(", "n_genes_by_counts", "\\)"]