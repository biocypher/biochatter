import unittest.mock as mock

from biochatter.database_agent import Document, DatabaseAgent
from biochatter.langgraph_agent_base import ReflexionAgentResult


def test_get_query_results_with_reflexion():
    db_agent = DatabaseAgent(
        model_name="model_name",
        connection_args={
            "db_name": "test_db",
            "host": "localhost",
            "port": 7687,
            "user": "neo4j",
            "password": "password",
        },
<<<<<<< HEAD
        {"schema_config": "test_schema"},
        None,
        True,
=======
        schema_config_or_info_dict={"schema_config": "test_schema"},
        conversation_factory=None,
        use_reflexion=True,
>>>>>>> fa5e582a
    )
    db_agent.connect()  # Call the connect method to initialize the driver

    with mock.patch(
        "biochatter.database_agent.KGQueryReflexionAgent"
    ) as mock_KGQueryReflexionAgent:
        mock_KGQueryReflexionAgent.return_value.execute.return_value = (
            ReflexionAgentResult(
                answer="test_query",
                tool_result=[
                    {"key": "value"},
                    {"key": "value"},
                    {"key": "value"},
                    {"key": "value"},
                ],
            )
        )

        # Mock the prompt_engine.generate_query method
        with mock.patch.object(
            db_agent.prompt_engine,
            "generate_query_prompt",
            return_value="prompts for user's question",
        ):
            result = db_agent.get_query_results("test_query", 3)

    # Check if the result is as expected
    expected_result = [
        Document(
            page_content='{"key": "value"}',
            metadata={"cypher_query": "test_query"},
        ),
        Document(
            page_content='{"key": "value"}',
            metadata={"cypher_query": "test_query"},
        ),
        Document(
            page_content='{"key": "value"}',
            metadata={"cypher_query": "test_query"},
        ),
    ]
    assert result == expected_result


def test_get_query_results_without_reflexion():
    db_agent = DatabaseAgent(
<<<<<<< HEAD
        "model_name",
        {
=======
        model_name="model_name",
        connection_args={
>>>>>>> fa5e582a
            "db_name": "test_db",
            "host": "localhost",
            "port": 7687,
            "user": "neo4j",
            "password": "password",
        },
<<<<<<< HEAD
        {"schema_config": "test_schema"},
        None,
        False,
=======
        schema_config_or_info_dict={"schema_config": "test_schema"},
        conversation_factory=None,
        use_reflexion=False,
>>>>>>> fa5e582a
    )
    db_agent.connect()  # Call the connect method to initialize the driver

    # Mock the prompt_engine.generate_query method
    with mock.patch.object(
        db_agent.prompt_engine, "generate_query", return_value="test_query"
    ):
        # Mock the driver.query method
        with mock.patch.object(
            db_agent.driver,
            "query",
            return_value=[
                [
                    {"key": "value"},
                    {"key": "value"},
                    {"key": "value"},
                    {"key": "value"},
                ],
                {},
            ],
        ):
            result = db_agent.get_query_results("test_query", 3)

    # Check if the result is as expected
    expected_result = [
        Document(
            page_content='{"key": "value"}',
            metadata={"cypher_query": "test_query"},
        ),
        Document(
            page_content='{"key": "value"}',
            metadata={"cypher_query": "test_query"},
        ),
        Document(
            page_content='{"key": "value"}',
            metadata={"cypher_query": "test_query"},
        ),
    ]
    assert result == expected_result<|MERGE_RESOLUTION|>--- conflicted
+++ resolved
@@ -14,15 +14,9 @@
             "user": "neo4j",
             "password": "password",
         },
-<<<<<<< HEAD
-        {"schema_config": "test_schema"},
-        None,
-        True,
-=======
         schema_config_or_info_dict={"schema_config": "test_schema"},
         conversation_factory=None,
         use_reflexion=True,
->>>>>>> fa5e582a
     )
     db_agent.connect()  # Call the connect method to initialize the driver
 
@@ -69,28 +63,17 @@
 
 def test_get_query_results_without_reflexion():
     db_agent = DatabaseAgent(
-<<<<<<< HEAD
-        "model_name",
-        {
-=======
         model_name="model_name",
         connection_args={
->>>>>>> fa5e582a
             "db_name": "test_db",
             "host": "localhost",
             "port": 7687,
             "user": "neo4j",
             "password": "password",
         },
-<<<<<<< HEAD
-        {"schema_config": "test_schema"},
-        None,
-        False,
-=======
         schema_config_or_info_dict={"schema_config": "test_schema"},
         conversation_factory=None,
         use_reflexion=False,
->>>>>>> fa5e582a
     )
     db_agent.connect()  # Call the connect method to initialize the driver
 
