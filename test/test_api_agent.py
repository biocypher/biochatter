--- conflicted
+++ resolved
@@ -432,26 +432,68 @@
             {"input": {expected_summary_prompt}},
         )
 
-<<<<<<< HEAD
+class TestScanpyPlQueryBuilder:
+    @pytest.fixture()
+    def mock_create_runnable(self):
+        with patch(
+            "biochatter.api_agent.scanpy_pl.create_structured_output_runnable"
+        ) as mock:
+            mock_runnable = MagicMock()
+            mock.return_value = mock_runnable
+            yield mock_runnable
+
+    def test_create_runnable(self, mock_create_runnable):
+        # Arrange
+        query_builder = ScanpyPlQueryBuilder()
+        mock_conversation = MagicMock()
+
+        # Act
+        result = query_builder.create_runnable(
+            ScanpyPlQueryParameters,
+            mock_conversation,
+        )
+
+        # Assert
+        assert result == mock_create_runnable
+
+    def test_parameterise_query(self, mock_create_runnable):
+        # Arrange
+        query_builder = ScanpyPlQueryBuilder()
+        mock_conversation = MagicMock()
+        question = "Create a scatter plot of n_genes_by_counts vs total_counts."
+        expected_input = f"Answer:\n{question} based on:\n {SCANPY_PL_QUERY_PROMPT}"
+        mock_query_obj = MagicMock()
+        mock_create_runnable.invoke.return_value = mock_query_obj
+
+        # Act
+        result = query_builder.parameterise_query(question, mock_conversation)
+
+        # Assert
+        mock_create_runnable.invoke.assert_called_once_with({"input": expected_input})
+        assert hasattr(result, "question_uuid")
+        assert result == mock_query_obj
+
+
+
+
+class TestScanpyPlFetcher:
+    pass
+
+
+class TestScanpyPlInterpreter:
+    pass
+
 
 class TestAnndataIOQueryBuilder:
     @pytest.fixture
     def mock_create_runnable(self):
         with patch(
             "biochatter.api_agent.anndata.AnnDataIOQueryBuilder.create_runnable",
-=======
-class TestScanpyPlQueryBuilder:
-    @pytest.fixture()
-    def mock_create_runnable(self):
-        with patch(
-            "biochatter.api_agent.scanpy_pl.create_structured_output_runnable"
->>>>>>> 46e666b5
         ) as mock:
             mock_runnable = MagicMock()
             mock.return_value = mock_runnable
             yield mock_runnable
 
-<<<<<<< HEAD
     def test_parameterise_query(self, mock_create_runnable):
         # Arrange
         query_builder = AnnDataIOQueryBuilder()
@@ -476,28 +518,6 @@
         question = "read a .h5ad file into an anndata object."
         expected_input = {"input": f"Answer:\n{question}"}
 
-=======
-    def test_create_runnable(self, mock_create_runnable):
-        # Arrange
-        query_builder = ScanpyPlQueryBuilder()
-        mock_conversation = MagicMock()
-
-        # Act
-        result = query_builder.create_runnable(
-            ScanpyPlQueryParameters,
-            mock_conversation,
-        )
-
-        # Assert
-        assert result == mock_create_runnable
-
-    def test_parameterise_query(self, mock_create_runnable):
-        # Arrange
-        query_builder = ScanpyPlQueryBuilder()
-        mock_conversation = MagicMock()
-        question = "Create a scatter plot of n_genes_by_counts vs total_counts."
-        expected_input = f"Answer:\n{question} based on:\n {SCANPY_PL_QUERY_PROMPT}"
->>>>>>> 46e666b5
         mock_query_obj = MagicMock()
         mock_create_runnable.invoke.return_value = mock_query_obj
 
@@ -505,7 +525,6 @@
         result = query_builder.parameterise_query(question, mock_conversation)
 
         # Assert
-<<<<<<< HEAD
         mock_create_runnable.invoke.assert_called_once_with(expected_input)
         assert result == mock_query_obj
 
@@ -554,18 +573,4 @@
 
 
 class TestAnndataIOInterpreter:
-=======
-        mock_create_runnable.invoke.assert_called_once_with({"input": expected_input})
-        assert hasattr(result, "question_uuid")
-        assert result == mock_query_obj
-
-
-
-
-class TestScanpyPlFetcher:
-    pass
-
-
-class TestScanpyPlInterpreter:
->>>>>>> 46e666b5
     pass