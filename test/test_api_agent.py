--- conflicted
+++ resolved
@@ -487,60 +487,4 @@
 
 
 
-<<<<<<< HEAD
-=======
-
-
-class TestScanpyPlFetcher:
-    pass
-
-
-class TestScanpyPlInterpreter:
-    pass
-
-class TestScanpyPlQueryBuilder:
-    @pytest.fixture()
-    def mock_create_runnable(self):
-        with patch(
-            "biochatter.api_agent.scanpy_pl.create_structured_output_runnable"
-        ) as mock:
-            mock_runnable = MagicMock()
-            mock.return_value = mock_runnable
-            yield mock_runnable
-
-
-
-class TestScanpyPlFetcher:
-    pass
-
-
-class TestScanpyPlInterpreter:
-    pass
-
-
-class TestAnndataIOQueryBuilder:
-    @pytest.fixture
-    def mock_create_runnable(self):
-        with patch(
-            "biochatter.api_agent.anndata.AnnDataIOQueryBuilder.create_runnable",
-        ) as mock:
-            mock_runnable = MagicMock()
-            mock.return_value = mock_runnable
-            yield mock_runnable
-
-    def test_parameterise_query(self, mock_create_runnable):
-        # Arrange
-        query_builder = AnnDataIOQueryBuilder()
-        mock_conversation = MagicMock()
-        question = "read a .h5ad file into an anndata object."
-
-        mock_query_obj = MagicMock()
-        mock_create_runnable.invoke.return_value = mock_query_obj
-
-        # Act
-        result = query_builder.parameterise_query(question, mock_conversation)
-
-        # Assert
-        mock_create_runnable.invoke.assert_called_once_with(question)
-        assert result == mock_query_obj
->>>>>>> 90a9a75b
+
