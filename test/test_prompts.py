--- conflicted
+++ resolved
@@ -291,11 +291,7 @@
             "'(:Disease)-(:PERTURBED)->(:Protein)', "
             "'(:Disease)-(:PERTURBED)->(:Gene)', generate a Cypher query using "
             "one of these combinations. Only return the query, without any "
-<<<<<<< HEAD
-            "additional text, symbols or characters --- just query statement."
-=======
             "additional text, symbols or characters --- just the query statement."
->>>>>>> fa5e582a
         )
         assert "MATCH" in query
         assert "RETURN" in query
@@ -361,11 +357,7 @@
             "'(:Disease)-(:PERTURBED)->(:Protein)', "
             "'(:Disease)-(:PERTURBED)->(:Gene)', generate a SQL query using "
             "one of these combinations. Only return the query, without any "
-<<<<<<< HEAD
-            "additional text, symbols or characters --- just query statement."
-=======
             "additional text, symbols or characters --- just the query statement."
->>>>>>> fa5e582a
         )
         assert "SELECT" in query
         assert "Gene" in query
