--- conflicted
+++ resolved
@@ -1,9 +1,5 @@
 [bumpversion]
-<<<<<<< HEAD
-current_version = 0.1.19
-=======
 current_version = 0.2.0
->>>>>>> 5046f2b4
 commit = True
 tag = True
 parse = (?P<major>\d+)\.(?P<minor>\d+)\.(?P<patch>\d+)
