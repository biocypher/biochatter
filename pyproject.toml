--- conflicted
+++ resolved
@@ -62,11 +62,7 @@
 colorcet = "^3.1.0"
 langchain-anthropic = "^0.1.22"
 anthropic = "^0.33.0"
-<<<<<<< HEAD
 httpx = "0.27.2"
-=======
-
->>>>>>> 46e666b5
 [tool.poetry.extras]
 streamlit = ["streamlit"]
 podcast = ["gTTS"]
