--- conflicted
+++ resolved
@@ -67,7 +67,6 @@
 mkdocs-table-reader-plugin = "^3.1.0"
 scipy = "^1.15.2"
 shortuuid = "^1.0.13"
-<<<<<<< HEAD
 coverage = "^7.7.0"
 coverage-badge = "^1.1.2"
 mkdocs-redirects = "^1.2.2"
@@ -76,6 +75,7 @@
 mkdocstrings-python = "^1.16.5"
 cairosvg = "^2.7.1"
 ruff = "^0.11.8"
+mike = "^2.1.3"
 
 [tool.poetry.group.examples.dependencies]
 gseapy = "^1.1.8"
@@ -98,15 +98,6 @@
 Documentation = "https://biochatter.org"
 Repository = "https://github.com/biocypher/biochatter.git"
 Issues = "https://github.com/biocypher/biochatter/issues"
-=======
-coverage = "^7.6.0"
-coverage-badge = "^1.1.1"
-mkdocs-redirects = "^1.2.1"
-scanpy = "^1.10.4"
-mkdocstrings = {version = ">=0.24.0", extras = ["python"]}
-mkdocstrings-python = "1.13.0"
-mike = "^2.1.3"
->>>>>>> f4e5911f
 
 [build-system]
 requires = ["poetry-core"]
