--- conflicted
+++ resolved
@@ -1,9 +1,5 @@
 import json
-<<<<<<< HEAD
-from typing import Dict, List, Optional
-=======
 from collections.abc import Callable
->>>>>>> e0b3be6e
 
 import neo4j_utils as nu
 from langchain.schema import Document
@@ -82,17 +78,10 @@
 
     def _build_response(
         self,
-<<<<<<< HEAD
-        results: List[Dict],
-        cypher_query: str,
-        results_num: Optional[int] = 3,
-    ) -> List[Document]:
-=======
         results: list[dict],
         cypher_query: str,
         results_num: int | None = 3,
     ) -> list[Document]:
->>>>>>> e0b3be6e
         if len(results) == 0:
             return [
                 Document(
@@ -105,11 +94,7 @@
                         "their question effectively."
                     ),
                     metadata={"cypher_query": cypher_query},
-<<<<<<< HEAD
-                )
-=======
                 ),
->>>>>>> e0b3be6e
             ]
 
         clipped_results = results[:results_num] if results_num > 0 else results
@@ -126,11 +111,7 @@
                     "their question effectively."
                 ),
                 metadata={"cypher_query": cypher_query},
-<<<<<<< HEAD
-            )
-=======
             ),
->>>>>>> e0b3be6e
         ]
 
     def get_query_results(self, query: str, k: int = 3) -> list[Document]:
@@ -169,13 +150,9 @@
         if results is None or len(results) == 0 or results[0] is None:
             return []
         return self._build_response(
-<<<<<<< HEAD
-            results=results[0], cypher_query=cypher_query, results_num=k
-=======
             results=results[0],
             cypher_query=cypher_query,
             results_num=k,
->>>>>>> e0b3be6e
         )
 
     def get_description(self):
