# straight copy from BioCypher repo
# TODO: have a utils package for both repos

import json
import re
from pydantic import BaseModel
from collections.abc import Generator, ItemsView, Iterable, KeysView, Mapping, ValuesView
from typing import (
    Any,
)

import stringcase

__all__ = ["LIST_LIKE", "SIMPLE_TYPES", "ensure_iterable", "to_list"]

SIMPLE_TYPES = (
    bytes,
    str,
    int,
    float,
    bool,
    type(None),
)

LIST_LIKE = (
    list,
    set,
    tuple,
    Generator,
    ItemsView,
    KeysView,
    Mapping,
    ValuesView,
)


def to_list(value: Any) -> list:
    """Ensures that ``value`` is a list."""
    if isinstance(value, LIST_LIKE):
        value = list(value)

    else:
        value = [value]

    return value


def ensure_iterable(value: Any) -> Iterable:
    """Returns iterables, except strings, wraps simple types into tuple."""
    return value if isinstance(value, LIST_LIKE) else (value,)


# string conversion, adapted from Biolink Model Toolkit
lowercase_pattern = re.compile(r"[a-zA-Z]*[a-z][a-zA-Z]*")
underscore_pattern = re.compile(r"(?<!^)(?=[A-Z][a-z])")


def from_pascal(s: str, sep: str = " ") -> str:
    underscored = underscore_pattern.sub(sep, s)
    lowercased = lowercase_pattern.sub(
        lambda match: match.group(0).lower(),
        underscored,
    )
    return lowercased


def pascalcase_to_sentencecase(s: str) -> str:
    """Convert PascalCase to sentence case.

    Args:
    ----
        s: Input string in PascalCase

    Returns:
    -------
        string in sentence case form

    """
    return from_pascal(s, sep=" ")


def snakecase_to_sentencecase(s: str) -> str:
    """Convert snake_case to sentence case.

    Args:
    ----
        s: Input string in snake_case

    Returns:
    -------
        string in sentence case form

    """
    return stringcase.sentencecase(s).lower()


def sentencecase_to_snakecase(s: str) -> str:
    """Convert sentence case to snake_case.

    Args:
    ----
        s: Input string in sentence case

    Returns:
    -------
        string in snake_case form

    """
    return stringcase.snakecase(s).lower()


def sentencecase_to_pascalcase(s: str) -> str:
    """Convert sentence case to PascalCase.

    Args:
    ----
        s: Input string in sentence case

    Returns:
    -------
        string in PascalCase form

    """
    return re.sub(r"(?:^| )([a-zA-Z])", lambda match: match.group(1).upper(), s)


def to_lower_sentence_case(s: str) -> str:
    """Convert any string to lower sentence case. Works with snake_case,
    PascalCase, and sentence case.

    Args:
    ----
        s: Input string

    Returns:
    -------
        string in lower sentence case form

    """
    if "_" in s:
        return snakecase_to_sentencecase(s)
    if " " in s:
        return s.lower()
    if s[0].isupper():
        return pascalcase_to_sentencecase(s)
    return s


def extract_json(text: str) -> str:
    """Given a string containing a ```json ... ``` code fence,
    return only the JSON text inside the fences.
    """
    # Regex to capture the JSON object inside a ```json ... ``` block
    pattern = re.compile(r"```json\s*(\{[\s\S]*?\})\s*```", re.MULTILINE)
    match = pattern.search(text)
<<<<<<< HEAD
    if match is None:
        raise ValueError("No valid JSON code fence found in the input text.")
=======
>>>>>>> 7b7aa119
    return match.group(1)


def pydantic_manual_validator(raw: str, model_cls: BaseModel):
    try:
        json_text = extract_json(raw)
        data = json.loads(json_text)
        return model_cls.parse_obj(data)
    except Exception as e:
        raise ValueError(f"Error parsing JSON: {e}") from e<|MERGE_RESOLUTION|>--- conflicted
+++ resolved
@@ -153,11 +153,10 @@
     # Regex to capture the JSON object inside a ```json ... ``` block
     pattern = re.compile(r"```json\s*(\{[\s\S]*?\})\s*```", re.MULTILINE)
     match = pattern.search(text)
-<<<<<<< HEAD
+
     if match is None:
         raise ValueError("No valid JSON code fence found in the input text.")
-=======
->>>>>>> 7b7aa119
+
     return match.group(1)
 
 
