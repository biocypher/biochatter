import json
from collections.abc import Callable
from typing import Literal

from langchain.chat_models import init_chat_model
from langchain_core.messages import HumanMessage, SystemMessage
from pydantic import BaseModel

from biochatter._misc import pydantic_manual_validator
from biochatter.llm_connect.available_models import STRUCTURED_OUTPUT_MODELS, TOOL_CALLING_MODELS
from biochatter.llm_connect.conversation import Conversation


class LangChainConversation(Conversation):
    """Conversation class for a generic LangChain model."""

    def __init__(
        self,
        model_name: str,
        model_provider: str,
        prompts: dict,
        correct: bool = False,
        split_correction: bool = False,
        tools: list[Callable] = None,
        tool_call_mode: Literal["auto", "text"] = "auto",
        async_mode: bool = False,
        mcp: bool = False,
    ) -> None:
        """Initialise the LangChainConversation class.

        Connect to a generic LangChain model and set up a conversation with the
        user. Also initialise a second conversational agent to provide
        corrections to the model output, if necessary.

        Args:
        ----
            model_name (str): The name of the model to use.
            model_provider (str): The provider of the model to use.
            prompts (dict): A dictionary of prompts to use for the conversation.
            correct (bool): Whether to correct the model output.
            split_correction (bool): Whether to correct the model output by
                splitting the output into sentences and correcting each
                sentence individually.
            tools (list[Callable]): List of tool functions to use with the
                model.
            tool_call_mode (str): The mode to use for tool calls.
                "auto": Automatically call tools.
                "text": Only return text output of the tool call.
            async_mode (bool): Whether to run in async mode. Defaults to False.
            mcp (bool): If you want to use MCP mode, this should be set to True.

        """
        super().__init__(
            model_name=model_name,
            prompts=prompts,
            correct=correct,
            split_correction=split_correction,
            tools=tools,
            tool_call_mode=tool_call_mode,
            mcp=mcp,
        )

        self.model_name = model_name
        self.model_provider = model_provider
        self.async_mode = async_mode

    # TODO: the name of this method is overloaded, since the api key is loaded
    # from the environment variables and not as an argument
    def set_api_key(self, api_key: str | None = None, user: str | None = None) -> bool:
        """Set the API key for the model provider.

        If the key is valid, initialise the conversational agent. Optionally set
        the user for usage statistics.

        Args:
        ----
            api_key (str): The API key for the model provider.

            user (str, optional): The user for usage statistics. If provided and
                equals "community", will track usage stats.

        Returns:
        -------
            bool: True if the API key is valid, False otherwise.

        """
        self.user = user

        try:
            self.chat = init_chat_model(
                model=self.model_name,
                model_provider=self.model_provider,
                temperature=0,
            )
            self.ca_chat = init_chat_model(
                model=self.model_name,
                model_provider=self.model_provider,
                temperature=0,
            )

            # if binding happens here, tools will be available for all messages
            if self.tools:
                self.bind_tools(self.tools)

            return True

        except Exception:  # Google Genai doesn't expose specific exception types
            self._chat = None
            self._ca_chat = None
            return False

    def _primary_query(
        self,
        tools: list[Callable] | None = None,
        explain_tool_result: bool = False,
        return_tool_calls_as_ai_message: bool = False,
<<<<<<< HEAD
        structured_model: BaseModel | None = None,
        wrap_structured_output: bool = False,
    ) -> tuple:
        """Run the primary query.

        Args:
        ----
            tools (list[Callable], optional): Additional tools to use for this specific query.
            explain_tool_result (bool, optional): Whether to explain the tool result.
            return_tool_calls_as_ai_message (bool, optional): Whether to return tool calls as an AI message.
            structured_model (BaseModel, optional): The structured output model to use.
            wrap_structured_output (bool, optional): Whether to wrap the structured output in JSON quotes.

        Returns:
        -------
            tuple: A tuple containing the response message and token usage information.

        """
        token_usage = None  # Initialize token_usage
        msg = None  # Initialize msg

=======
    ) -> tuple:
        """Run the primary query in sync mode."""
>>>>>>> 54f7f364
        starting_tools = self.tools if self.tools else []
        in_chat_tools = tools if tools else []
        available_tools = starting_tools + in_chat_tools

        if structured_model and len(available_tools) > 0:
            raise ValueError("Structured output and tools cannot be used together at the moment.")

        if self.model_name in STRUCTURED_OUTPUT_MODELS and structured_model:
            chat = self.chat.with_structured_output(structured_model)
        elif (
            structured_model and self.model_name not in STRUCTURED_OUTPUT_MODELS
        ):  # TODO: here we could hack to force the model to return a structured output
            # add to the end of the prompt an instruction to return a structured output
            chat = self.chat
            self.messages[-1].content = (
                self.messages[-1].content
                + "\n\nPlease return a structured output following this schema: "
                + str(structured_model.model_json_schema())
                + (
                    " Just return the JSON object wrapped in ```json tags and nothing else."
                    if wrap_structured_output
                    else " Just return the JSON object and nothing else."
                )
            )

        if self.model_name in TOOL_CALLING_MODELS and not structured_model:
            chat = self.chat.bind_tools(available_tools)
        elif self.model_name not in TOOL_CALLING_MODELS and len(available_tools) > 0:
            self.tools_prompt = self._create_tool_prompt(
                tools=available_tools,
                additional_instructions=self.additional_tools_instructions,
            )
            self.messages[-1] = self.tools_prompt
            chat = self.chat
        elif len(available_tools) == 0 and not structured_model:
            chat = self.chat

        try:
            response = chat.invoke(self.messages)
        except Exception as e:
            return str(e), None

        # Structured output don't have tool calls attribute
        if hasattr(response, "tool_calls"):
            token_usage = None
            # case in which the model called tools
            if len(response.tool_calls) > 0:
                msg = self._process_tool_calls(
                    tool_calls=response.tool_calls,
                    available_tools=available_tools,
                    response_content=response.content,
                    explain_tool_result=explain_tool_result,
                    return_tool_calls_as_ai_message=return_tool_calls_as_ai_message,
                )
            # case where the model does not support tool calling natively, called a tool and we need manual processing
            elif self.model_name not in TOOL_CALLING_MODELS and self.tools_prompt:
                cleaned_content = (
                    response.content.replace('"""', "").replace("json", "").replace("`", "").replace("\n", "").strip()
                )
                try:
                    tool_call_data = json.loads(cleaned_content)
                    msg = self._process_manual_tool_call(
                        tool_call=tool_call_data,
                        available_tools=available_tools,
                        explain_tool_result=explain_tool_result,
                    )
                    # token_usage remains None (from line 176) as per successful tool call path logic
                except json.JSONDecodeError:
                    # If JSON parsing fails, the model didn't return a valid tool call.
                    # Treat as a regular message from the LLM.
                    msg = response.content  # Use original content
                    # Update token_usage, similar to 'no tool calls' or 'manual structured output' paths
                    token_usage = response.usage_metadata.get("total_tokens") if response.usage_metadata else None
            # case where the model does not support structured output but the user has provided a structured model
            elif self.model_name not in STRUCTURED_OUTPUT_MODELS and structured_model:
                # check that the output conforms to the structured model
                pydantic_manual_validator(response.content, structured_model)
                msg = response.content
                token_usage = response.usage_metadata["total_tokens"]

            # no tool calls
            else:
                msg = response.content
                token_usage = response.usage_metadata["total_tokens"]

        # even if there are no tool calls, the standard langchain output has a tool_calls attribute
        # therefore, this case only happens when the returned ouput from the invoke is a structured output
        else:
            msg = response.model_dump_json()
            if wrap_structured_output:
                msg = "```json\n" + msg + "\n```"
            token_usage = None

        self.append_ai_message(msg)

        return msg, token_usage

    def _correct_response(self, msg: str) -> str:
        """Correct the response from the Gemini API.

        Send the response to a secondary language model. Optionally split the
        response into single sentences and correct each sentence individually.
        Update usage stats.

        Args:
        ----
            msg (str): The response from the Gemini API.

        Returns:
        -------
            str: The corrected response (or OK if no correction necessary).

        """
        ca_messages = self.ca_messages.copy()
        ca_messages.append(
            HumanMessage(
                content=msg,
            ),
        )
        ca_messages.append(
            SystemMessage(
                content="If there is nothing to correct, please respond with just 'OK', and nothing else!",
            ),
        )

        response = self.ca_chat.invoke(ca_messages)

        correction = response.content
        token_usage = response.usage_metadata["total_tokens"]

        return correction, token_usage<|MERGE_RESOLUTION|>--- conflicted
+++ resolved
@@ -114,7 +114,6 @@
         tools: list[Callable] | None = None,
         explain_tool_result: bool = False,
         return_tool_calls_as_ai_message: bool = False,
-<<<<<<< HEAD
         structured_model: BaseModel | None = None,
         wrap_structured_output: bool = False,
     ) -> tuple:
@@ -135,11 +134,7 @@
         """
         token_usage = None  # Initialize token_usage
         msg = None  # Initialize msg
-
-=======
-    ) -> tuple:
-        """Run the primary query in sync mode."""
->>>>>>> 54f7f364
+        
         starting_tools = self.tools if self.tools else []
         in_chat_tools = tools if tools else []
         available_tools = starting_tools + in_chat_tools
@@ -151,7 +146,7 @@
             chat = self.chat.with_structured_output(structured_model)
         elif (
             structured_model and self.model_name not in STRUCTURED_OUTPUT_MODELS
-        ):  # TODO: here we could hack to force the model to return a structured output
+        ):  
             # add to the end of the prompt an instruction to return a structured output
             chat = self.chat
             self.messages[-1].content = (
