"""Module for managing connections to LLM providers and handling conversations.

This module provides classes for connecting to different LLM APIs (OpenAI,
Anthropic, Ollama, etc.) and managing conversations with them, including message
history, context injection, and response correction capabilities.
"""

import json
import logging
import urllib.parse
from abc import ABC, abstractmethod
from typing import Callable, Union  # noqa: UP035

try:
    import streamlit as st
except ImportError:
    st = None

import anthropic
import nltk
import openai
from langchain_anthropic import ChatAnthropic
from langchain_community.chat_models import ChatOllama, ChatLiteLLM
from langchain_community.llms.huggingface_hub import HuggingFaceHub
from langchain_core.messages import AIMessage, HumanMessage, SystemMessage
from langchain_openai import AzureChatOpenAI, ChatOpenAI
<<<<<<< HEAD
import litellm
=======
from langchain_google_genai import ChatGoogleGenerativeAI
>>>>>>> d98e1aec

from ._image import encode_image, encode_image_from_url
from ._stats import get_stats
from .rag_agent import RagAgent
from .selector_agent import RagAgentSelector

logger = logging.getLogger(__name__)

OPENAI_MODELS = [
    "gpt-3.5-turbo",
    "gpt-3.5-turbo-16k",
    "gpt-3.5-turbo-1106",  # further updated 3.5-turbo
    "gpt-4",
    "gpt-4-32k",
    "gpt-4-1106-preview",  # gpt-4 turbo, 128k tokens
]

GEMINI_MODELS = [
    "gemini-2.0-flash",
]

HUGGINGFACE_MODELS = ["bigscience/bloom"]

XINFERENCE_MODELS = ["custom-endpoint"]

TOKEN_LIMITS = {
    "gpt-3.5-turbo": 4000,
    "gpt-3.5-turbo-16k": 16000,
    "gpt-3.5-turbo-1106": 16000,
    "gpt-4": 8000,
    "gpt-4-32k": 32000,
    "gpt-4-1106-preview": 128000,
    "bigscience/bloom": 1000,
    "custom-endpoint": 1,  # Reasonable value?
}


class Conversation(ABC):
    """Use this class to set up a connection to an LLM API.

    Can be used to set the user name and API key, append specific messages for
    system, user, and AI roles (if available), set up the general context as
    well as manual and tool-based data inputs, and finally to query the API
    with prompts made by the user.

    The conversation class is expected to have a `messages` attribute to store
    the conversation, and a `history` attribute, which is a list of messages in
    a specific format for logging / printing.

    """

    def __init__(
        self,
        model_name: str,
        prompts: dict,
        correct: bool = False,
        split_correction: bool = False,
        use_ragagent_selector: bool = False,
    ) -> None:
        super().__init__()
        self.model_name = model_name
        self.prompts = prompts
        self.correct = correct
        self.split_correction = split_correction
        self.rag_agents: list[RagAgent] = []
        self.history = []
        self.messages = []
        self.ca_messages = []
        self.current_statements = []
        self._use_ragagent_selector = use_ragagent_selector
        self._chat = None
        self._ca_chat = None

    @property
    def chat(self):
        """Access the chat attribute with error handling."""
        if self._chat is None:
            msg = "Chat attribute not initialized. Did you call set_api_key()?"
            logger.error(msg)
            raise AttributeError(msg)
        return self._chat

    @chat.setter
    def chat(self, value):
        """Set the chat attribute."""
        self._chat = value

    @property
    def ca_chat(self):
        """Access the correcting agent chat attribute with error handling."""
        if self._ca_chat is None:
            msg = "Correcting agent chat attribute not initialized. Did you call set_api_key()?"
            logger.error(msg)
            raise AttributeError(msg)
        return self._ca_chat

    @ca_chat.setter
    def ca_chat(self, value):
        """Set the correcting agent chat attribute."""
        self._ca_chat = value

    @property
    def use_ragagent_selector(self) -> bool:
        """Whether to use the ragagent selector."""
        return self._use_ragagent_selector

    @use_ragagent_selector.setter
    def use_ragagent_selector(self, val: bool) -> None:
        """Set the use_ragagent_selector attribute."""
        self._use_ragagent_selector = val

    def set_user_name(self, user_name: str) -> None:
        """Set the user name."""
        self.user_name = user_name

    def set_rag_agent(self, agent: RagAgent) -> None:
        """Update or insert rag_agent.

        If the rag_agent with the same mode already exists, it will be updated.
        Otherwise, the new rag_agent will be inserted.
        """
        i, _ = self.find_rag_agent(agent.mode)
        if i < 0:
            # insert
            self.rag_agents.append(agent)
        else:
            # update
            self.rag_agents[i] = agent

    def find_rag_agent(self, mode: str) -> tuple[int, RagAgent]:
        """Find the rag_agent with the given mode."""
        for i, val in enumerate(self.rag_agents):
            if val.mode == mode:
                return i, val
        return -1, None

    @abstractmethod
    def set_api_key(self, api_key: str, user: str | None = None) -> None:
        """Set the API key."""

    def get_prompts(self) -> dict:
        """Get the prompts."""
        return self.prompts

    def set_prompts(self, prompts: dict) -> None:
        """Set the prompts."""
        self.prompts = prompts

    def append_ai_message(self, message: str) -> None:
        """Add a message from the AI to the conversation.

        Args:
        ----
            message (str): The message from the AI.

        """
        self.messages.append(
            AIMessage(
                content=message,
            ),
        )

    def append_system_message(self, message: str) -> None:
        """Add a system message to the conversation.

        Args:
        ----
            message (str): The system message.

        """
        self.messages.append(
            SystemMessage(
                content=message,
            ),
        )

    def append_ca_message(self, message: str) -> None:
        """Add a message to the correcting agent conversation.

        Args:
        ----
            message (str): The message to the correcting agent.

        """
        self.ca_messages.append(
            SystemMessage(
                content=message,
            ),
        )

    def append_user_message(self, message: str) -> None:
        """Add a message from the user to the conversation.

        Args:
        ----
            message (str): The message from the user.

        """
        self.messages.append(
            HumanMessage(
                content=message,
            ),
        )

    def append_image_message(
        self,
        message: str,
        image_url: str,
        local: bool = False,
    ) -> None:
        """Add a user message with an image to the conversation.

        Also checks, in addition to the `local` flag, if the image URL is a
        local file path. If it is local, the image will be encoded as a base64
        string to be passed to the LLM.

        Args:
        ----
            message (str): The message from the user.
            image_url (str): The URL of the image.
            local (bool): Whether the image is local or not. If local, it will
                be encoded as a base64 string to be passed to the LLM.

        """
        parsed_url = urllib.parse.urlparse(image_url)
        if local or not parsed_url.netloc:
            image_url = f"data:image/jpeg;base64,{encode_image(image_url)}"
        else:
            image_url = f"data:image/jpeg;base64,{encode_image_from_url(image_url)}"

        self.messages.append(
            HumanMessage(
                content=[
                    {"type": "text", "text": message},
                    {"type": "image_url", "image_url": {"url": image_url}},
                ],
            ),
        )

    def setup(self, context: str) -> None:
        """Set up the conversation with general prompts and a context."""
        for msg in self.prompts["primary_model_prompts"]:
            if msg:
                self.append_system_message(msg)

        for msg in self.prompts["correcting_agent_prompts"]:
            if msg:
                self.append_ca_message(msg)

        self.context = context
        msg = f"The topic of the research is {context}."
        self.append_system_message(msg)

    def setup_data_input_manual(self, data_input: str) -> None:
        """Set up the data input manually."""
        self.data_input = data_input
        msg = f"The user has given information on the data input: {data_input}."
        self.append_system_message(msg)

    def setup_data_input_tool(self, df, input_file_name: str) -> None:
        """Set up the data input tool."""
        self.data_input_tool = df

        for tool_name in self.prompts["tool_prompts"]:
            if tool_name in input_file_name:
                msg = self.prompts["tool_prompts"][tool_name].format(df=df)
                self.append_system_message(msg)

    def query(
        self,
        text: str,
        image_url: str | None = None,
    ) -> tuple[str, dict | None, str | None]:
        """Query the LLM API using the user's query.

        Appends the most recent query to the conversation, optionally injects
        context from the RAG agent, and runs the primary query method of the
        child class.

        Args:
        ----
            text (str): The user query.

            image_url (str): The URL of an image to include in the conversation.
                Optional and only supported for models with vision capabilities.

        Returns:
        -------
            tuple: A tuple containing the response from the API, the token usage
                information, and the correction if necessary/desired.

        """
        if not image_url:
            self.append_user_message(text)
        else:
            self.append_image_message(text, image_url)

        self._inject_context(text)

        msg, token_usage = self._primary_query()

        if not token_usage:
            # indicates error
            return (msg, token_usage, None)

        if not self.correct:
            return (msg, token_usage, None)

        cor_msg = "Correcting (using single sentences) ..." if self.split_correction else "Correcting ..."

        if st:
            with st.spinner(cor_msg):
                corrections = self._correct_query(text)
        else:
            corrections = self._correct_query(text)

        if not corrections:
            return (msg, token_usage, None)

        correction = "\n".join(corrections)
        return (msg, token_usage, correction)

    def _correct_query(self, msg: str) -> list[str]:
        corrections = []
        if self.split_correction:
            nltk.download("punkt")
            tokenizer = nltk.data.load("tokenizers/punkt/english.pickle")
            sentences = tokenizer.tokenize(msg)
            for sentence in sentences:
                correction = self._correct_response(sentence)

                if str(correction).lower() not in ["ok", "ok."]:
                    corrections.append(correction)
        else:
            correction = self._correct_response(msg)

            if str(correction).lower() not in ["ok", "ok."]:
                corrections.append(correction)

        return corrections

    @abstractmethod
    def _primary_query(self, text: str) -> tuple[str, dict | None]:
        """Run the primary query."""

    @abstractmethod
    def _correct_response(self, msg: str) -> str:
        """Correct the response."""

    def _inject_context_by_ragagent_selector(self, text: str) -> list[str]:
        """Inject the context generated by RagAgentSelector.

        The RagAgentSelector will choose the appropriate rag agent to generate
        context according to user's question.

        Args:
        ----
            text (str): The user query to be used for choosing rag agent

        """
        rag_agents: list[RagAgent] = [agent for agent in self.rag_agents if agent.use_prompt]
        decider_agent = RagAgentSelector(
            rag_agents=rag_agents,
            conversation_factory=lambda: self,
        )
        result = decider_agent.execute(text)
        if result.tool_result is not None and len(result.tool_result) > 0:
            return result.tool_result
        # find rag agent selected
        rag_agent = next(
            [agent for agent in rag_agents if agent.mode == result.answer],
            None,
        )
        if rag_agent is None:
            return None
        return rag_agent.generate_responses(text)

    def _inject_context(self, text: str) -> None:
        """Inject the context received from the RAG agent into the prompt.

        The RAG agent will find the most similar n text fragments and add them
        to the message history object for usage in the next prompt. Uses the
        document summarisation prompt set to inject the context. The ultimate
        prompt should include the placeholder for the statements, `{statements}`
        (used for formatting the string).

        Args:
        ----
            text (str): The user query to be used for similarity search.

        """
        sim_msg = "Performing similarity search to inject fragments ..."

        if st:
            with st.spinner(sim_msg):
                statements = []
                if self.use_ragagent_selector:
                    statements = self._inject_context_by_ragagent_selector(text)
                else:
                    for agent in self.rag_agents:
                        try:
                            docs = agent.generate_responses(text)
                            statements = statements + [doc[0] for doc in docs]
                        except ValueError as e:
                            logger.warning(e)

        else:
            statements = []
            if self.use_ragagent_selector:
                statements = self._inject_context_by_ragagent_selector(text)
            else:
                for agent in self.rag_agents:
                    try:
                        docs = agent.generate_responses(text)
                        statements = statements + [doc[0] for doc in docs]
                    except ValueError as e:
                        logger.warning(e)

        if statements and len(statements) > 0:
            prompts = self.prompts["rag_agent_prompts"]
            self.current_statements = statements
            for i, prompt in enumerate(prompts):
                # if last prompt, format the statements into the prompt
                if i == len(prompts) - 1:
                    self.append_system_message(
                        prompt.format(statements=statements),
                    )
                else:
                    self.append_system_message(prompt)

    def get_last_injected_context(self) -> list[dict]:
        """Get a formatted list of the last context.

        Get the last context injected into the conversation. Contains one
        dictionary for each RAG mode.

        Returns
        -------
            List[dict]: A list of dictionaries containing the mode and context
            for each RAG agent.

        """
        return [{"mode": agent.mode, "context": agent.last_response} for agent in self.rag_agents]

    def get_msg_json(self) -> str:
        """Return a JSON representation of the conversation.

        Returns a list of dicts of the messages in the conversation in JSON
        format. The keys of the dicts are the roles, the values are the
        messages.

        Returns
        -------
            str: A JSON representation of the messages in the conversation.

        """
        d = []
        for msg in self.messages:
            if isinstance(msg, SystemMessage):
                role = "system"
            elif isinstance(msg, HumanMessage):
                role = "user"
            elif isinstance(msg, AIMessage):
                role = "ai"
            else:
                error_msg = f"Unknown message type: {type(msg)}"
                raise TypeError(error_msg)

            d.append({role: msg.content})

        return json.dumps(d)

    def reset(self) -> None:
        """Reset the conversation to the initial state."""
        self.history = []
        self.messages = []
        self.ca_messages = []
        self.current_statements = []


class WasmConversation(Conversation):
    """Conversation class for the wasm model."""

    def __init__(
        self,
        model_name: str,
        prompts: dict,
        correct: bool = False,
        split_correction: bool = False,
    ) -> None:
        """Initialize the WasmConversation class.

        This class is used to return the complete query as a string to be used
        in the frontend running the wasm model. It does not call the API itself,
        but updates the message history similarly to the other conversation
        classes. It overrides the `query` method from the `Conversation` class
        to return a plain string that contains the entire message for the model
        as the first element of the tuple. The second and third elements are
        `None` as there is no token usage or correction for the wasm model.

        """
        super().__init__(
            model_name=model_name,
            prompts=prompts,
            correct=correct,
            split_correction=split_correction,
        )

    def query(self, text: str) -> tuple:
        """Return the entire message history as a single string.

        This is the message that is sent to the wasm model.

        Args:
        ----
            text (str): The user query.

        Returns:
        -------
            tuple: A tuple containing the message history as a single string,
                and `None` for the second and third elements of the tuple.

        """
        self.append_user_message(text)

        self._inject_context(text)

        return (self._primary_query(), None, None)

    def _primary_query(self):
        """Concatenate all messages in the conversation.

        Build a single string from all messages in the conversation.
        Currently discards information about roles (system, user).

        Returns
        -------
            str: A single string from all messages in the conversation.

        """
        return "\n".join([m.content for m in self.messages])

    def _correct_response(self, msg: str) -> str:
        """Do not use for the wasm model."""
        return "ok"

    def set_api_key(self, api_key: str, user: str | None = None) -> bool:
        """Do not use for the wasm model."""
        return True


class XinferenceConversation(Conversation):
    """Conversation class for the Xinference deployment."""

    def __init__(
        self,
        base_url: str,
        prompts: dict,
        model_name: str = "auto",
        correct: bool = False,
        split_correction: bool = False,
    ) -> None:
        """Connect to an open-source LLM via the Xinference client.

        Connect to a running Xinference deployment and set up a conversation
        with the user. Also initialise a second conversational agent to
        provide corrections to the model output, if necessary.

        Args:
        ----
            base_url (str): The base URL of the Xinference instance (should not
            include the /v1 part).

            prompts (dict): A dictionary of prompts to use for the conversation.

            model_name (str): The name of the model to use. Will be mapped to
            the according uid from the list of available models. Can be set to
            "auto" to use the first available model.

            correct (bool): Whether to correct the model output.

            split_correction (bool): Whether to correct the model output by
            splitting the output into sentences and correcting each sentence
            individually.

        """
        # Shaohong: Please keep this xinference importing code here, so that,
        # we don't need to depend on xinference if we dont need it (xinference
        # is expensive to install)
        from xinference.client import Client

        super().__init__(
            model_name=model_name,
            prompts=prompts,
            correct=correct,
            split_correction=split_correction,
        )
        self.client = Client(base_url=base_url)

        self.models = {}
        self.load_models()

        self.ca_model_name = model_name

        self.set_api_key()

        # TODO make accessible by drop-down

    def load_models(self) -> None:
        """Load the models from the Xinference client."""
        for id, model in self.client.list_models().items():
            model["id"] = id
            self.models[model["model_name"]] = model

    def append_system_message(self, message: str) -> None:
        """Override the system message addition.

        Xinference does not accept multiple system messages. We concatenate them
        if there are multiple.

        Args:
        ----
            message (str): The message to append.

        """
        # if there is not already a system message in self.messages
        if not any(isinstance(m, SystemMessage) for m in self.messages):
            self.messages.append(
                SystemMessage(
                    content=message,
                ),
            )
        else:
            # if there is a system message, append to the last one
            for i, msg in enumerate(self.messages):
                if isinstance(msg, SystemMessage):
                    self.messages[i].content += f"\n{message}"
                    break

    def append_ca_message(self, message: str) -> None:
        """Override the system message addition for the correcting agent.

        Xinference does not accept multiple system messages. We concatenate them
        if there are multiple.

        TODO this currently assumes that the correcting agent is the same model
        as the primary one.

        Args:
        ----
            message (str): The message to append.

        """
        # if there is not already a system message in self.messages
        if not any(isinstance(m, SystemMessage) for m in self.ca_messages):
            self.ca_messages.append(
                SystemMessage(
                    content=message,
                ),
            )
        else:
            # if there is a system message, append to the last one
            for i, msg in enumerate(self.ca_messages):
                if isinstance(msg, SystemMessage):
                    self.ca_messages[i].content += f"\n{message}"
                    break

    def _primary_query(self) -> tuple:
        """Query the Xinference client API.

        Use the user's message and return the response using the message history
        (flattery system messages, prior conversation) as context. Correct the
        response if necessary.

        LLaMA2 architecture does not accept separate system messages, so we
        concatenate the system message with the user message to form the prompt.
        'LLaMA enforces a strict rule that chats should alternate
        user/assistant/user/assistant, and the system message, if present,
        should be embedded into the first user message.' (from
        https://discuss.huggingface.co/t/issue-with-llama-2-chat-template-and-out-of-date-documentation/61645/3)

        Returns
        -------
            tuple: A tuple containing the response from the Xinference API
            (formatted similarly to responses from the OpenAI API) and the token
            usage.

        """
        try:
            history = self._create_history()
            # TODO this is for LLaMA2 arch, may be different for newer models
            prompt = history.pop()
            response = self.model.chat(
                prompt=prompt["content"],
                chat_history=history,
                generate_config={"max_tokens": 2048, "temperature": 0},
            )
        except (
            openai._exceptions.APIError,
            openai._exceptions.OpenAIError,
            openai._exceptions.ConflictError,
            openai._exceptions.NotFoundError,
            openai._exceptions.APIStatusError,
            openai._exceptions.RateLimitError,
            openai._exceptions.APITimeoutError,
            openai._exceptions.BadRequestError,
            openai._exceptions.APIConnectionError,
            openai._exceptions.AuthenticationError,
            openai._exceptions.InternalServerError,
            openai._exceptions.PermissionDeniedError,
            openai._exceptions.UnprocessableEntityError,
            openai._exceptions.APIResponseValidationError,
        ) as e:
            return str(e), None

        msg = response["choices"][0]["message"]["content"]
        token_usage = response["usage"]

        self._update_usage_stats(self.model_name, token_usage)

        self.append_ai_message(msg)

        return msg, token_usage

    def _create_history(self) -> list:
        """Create a history of messages from the conversation.

        Returns
        -------
            list: A list of messages from the conversation.

        """
        history = []
        # extract text components from message contents
        msg_texts = [m.content[0]["text"] if isinstance(m.content, list) else m.content for m in self.messages]

        # check if last message is an image message
        is_image_message = False
        if isinstance(self.messages[-1].content, list):
            is_image_message = self.messages[-1].content[1]["type"] == "image_url"

        # find location of last AI message (if any)
        last_ai_message = None
        for i, m in enumerate(self.messages):
            if isinstance(m, AIMessage):
                last_ai_message = i

        # concatenate all messages before the last AI message into one message
        if last_ai_message:
            history.append(
                {
                    "role": "user",
                    "content": "\n".join(
                        [m for m in msg_texts[:last_ai_message]],
                    ),
                },
            )
            # then append the last AI message
            history.append(
                {
                    "role": "assistant",
                    "content": msg_texts[last_ai_message],
                },
            )

            # then concatenate all messages after that
            # into one HumanMessage
            history.append(
                {
                    "role": "user",
                    "content": "\n".join(
                        [m for m in msg_texts[last_ai_message + 1 :]],
                    ),
                },
            )

        # if there is no AI message, concatenate all messages into one user
        # message
        else:
            history.append(
                {
                    "role": "user",
                    "content": "\n".join([m for m in msg_texts[:]]),
                },
            )

        # if the last message is an image message, add the image to the history
        if is_image_message:
            history[-1]["content"] = [
                {"type": "text", "text": history[-1]["content"]},
                {
                    "type": "image_url",
                    "image_url": {
                        "url": self.messages[-1].content[1]["image_url"]["url"],
                    },
                },
            ]
        return history

    def _correct_response(self, msg: str) -> str:
        """Correct the response from the Xinference API.

        Send the response to a secondary language model. Optionally split the
        response into single sentences and correct each sentence individually.
        Update usage stats.

        Args:
        ----
            msg (str): The response from the model.

        Returns:
        -------
            str: The corrected response (or OK if no correction necessary).

        """
        ca_messages = self.ca_messages.copy()
        ca_messages.append(
            HumanMessage(
                content=msg,
            ),
        )
        ca_messages.append(
            SystemMessage(
                content="If there is nothing to correct, please respond with just 'OK', and nothing else!",
            ),
        )
        history = []
        for m in self.messages:
            if isinstance(m, SystemMessage):
                history.append({"role": "system", "content": m.content})
            elif isinstance(m, HumanMessage):
                history.append({"role": "user", "content": m.content})
            elif isinstance(m, AIMessage):
                history.append({"role": "assistant", "content": m.content})
        prompt = history.pop()
        response = self.ca_model.chat(
            prompt=prompt["content"],
            chat_history=history,
            generate_config={"max_tokens": 2048, "temperature": 0},
        )

        correction = response["choices"][0]["message"]["content"]
        token_usage = response["usage"]

        self._update_usage_stats(self.ca_model_name, token_usage)

        return correction

    def _update_usage_stats(self, model: str, token_usage: dict) -> None:
        """Update redis database with token usage statistics.

        Use the usage_stats object with the increment method.

        Args:
        ----
            model (str): The model name.

            token_usage (dict): The token usage statistics.

        """

    def set_api_key(self) -> bool:
        """Try to get the Xinference model from the client API.

        If the model is found, initialise the conversational agent. If the model
        is not found, `get_model` will raise a RuntimeError.

        Returns
        -------
            bool: True if the model is found, False otherwise.

        """
        try:
            if self.model_name is None or self.model_name == "auto":
                self.model_name = self.list_models_by_type("chat")[0]
            self.model = self.client.get_model(
                self.models[self.model_name]["id"],
            )

            if self.ca_model_name is None or self.ca_model_name == "auto":
                self.ca_model_name = self.list_models_by_type("chat")[0]
            self.ca_model = self.client.get_model(
                self.models[self.ca_model_name]["id"],
            )
            return True

        except RuntimeError:
            self._chat = None
            self._ca_chat = None
            return False

    def list_models_by_type(self, model_type: str) -> list[str]:
        """List the models by type.

        Args:
        ----
            model_type (str): The type of model to list.

        Returns:
        -------
            list[str]: A list of model names.

        """
        names = []
        if model_type in ["embed", "embedding"]:
            for name, model in self.models.items():
                if "model_ability" in model:
                    if "embed" in model["model_ability"]:
                        names.append(name)
                elif model["model_type"] == "embedding":
                    names.append(name)
            return names
        for name, model in self.models.items():
            if "model_ability" in model:
                if model_type in model["model_ability"]:
                    names.append(name)
            elif model["model_type"] == model_type:
                names.append(name)
        return names


class OllamaConversation(Conversation):
    """Conversation class for the Ollama model."""

    def set_api_key(self, api_key: str, user: str | None = None) -> bool:
        """Set the API key for the Ollama API. Not implemented.

        Args:
        ----
            api_key (str): The API key for the Ollama API.

            user (str): The user for usage statistics.

        Returns:
        -------
            bool: True if the API key is valid, False otherwise.

        """
        err = "Ollama does not require an API key."
        raise NotImplementedError(err)

    def __init__(
        self,
        base_url: str,
        prompts: dict,
        model_name: str = "llama3",
        correct: bool = False,
        split_correction: bool = False,
    ) -> None:
        """Connect to an Ollama LLM via the Ollama/Langchain library.

        Set up a conversation with the user. Also initialise a second
        conversational agent to provide corrections to the model output, if
        necessary.

        Args:
        ----
            base_url (str): The base URL of the Ollama instance.

            prompts (dict): A dictionary of prompts to use for the conversation.

            model_name (str): The name of the model to use. Can be any model
                name available in your Ollama instance.

            correct (bool): Whether to correct the model output.

            split_correction (bool): Whether to correct the model output by
                splitting the output into sentences and correcting each sentence
                individually.

        """
        super().__init__(
            model_name=model_name,
            prompts=prompts,
            correct=correct,
            split_correction=split_correction,
        )
        self.model_name = model_name
        self.model = ChatOllama(
            base_url=base_url,
            model=self.model_name,
            temperature=0.0,
        )

        self.ca_model_name = "mixtral:latest"

        self.ca_model = ChatOllama(
            base_url=base_url,
            model_name=self.ca_model_name,
            temperature=0.0,
        )

    def append_system_message(self, message: str) -> None:
        """Override the system message addition.

        Ollama does not accept multiple system messages. Concatenate them if
        there are multiple.

        Args:
        ----
            message (str): The message to append.

        """
        # if there is not already a system message in self.messages
        if not any(isinstance(m, SystemMessage) for m in self.messages):
            self.messages.append(
                SystemMessage(
                    content=message,
                ),
            )
        else:
            # if there is a system message, append to the last one
            for i, msg in enumerate(self.messages):
                if isinstance(msg, SystemMessage):
                    self.messages[i].content += f"\n{message}"
                    break

    def append_ca_message(self, message: str) -> None:
        """Override the system message addition for the correcting agent.

        Ollama does not accept multiple system messages. Concatenate them if
        there are multiple.

        TODO this currently assumes that the correcting agent is the same model
        as the primary one.

        Args:
        ----
            message (str): The message to append.

        """
        # if there is not already a system message in self.messages
        if not any(isinstance(m, SystemMessage) for m in self.ca_messages):
            self.ca_messages.append(
                SystemMessage(
                    content=message,
                ),
            )
        else:
            # if there is a system message, append to the last one
            for i, msg in enumerate(self.ca_messages):
                if isinstance(msg, SystemMessage):
                    self.ca_messages[i].content += f"\n{message}"
                    break

    def _primary_query(self) -> tuple:
        """Query the Ollama client API with the user's message.

        Return the response using the message history (flattery system messages,
        prior conversation) as context. Correct the response if necessary.

        Returns
        -------
            tuple: A tuple containing the response from the Ollama API
            (formatted similarly to responses from the OpenAI API) and the token
            usage.

        """
        try:
            messages = self._create_history(self.messages)
            response = self.model.invoke(
                messages,
                # ,generate_config={"max_tokens": 2048, "temperature": 0},
            )
        except (
            openai._exceptions.APIError,
            openai._exceptions.OpenAIError,
            openai._exceptions.ConflictError,
            openai._exceptions.NotFoundError,
            openai._exceptions.APIStatusError,
            openai._exceptions.RateLimitError,
            openai._exceptions.APITimeoutError,
            openai._exceptions.BadRequestError,
            openai._exceptions.APIConnectionError,
            openai._exceptions.AuthenticationError,
            openai._exceptions.InternalServerError,
            openai._exceptions.PermissionDeniedError,
            openai._exceptions.UnprocessableEntityError,
            openai._exceptions.APIResponseValidationError,
        ) as e:
            return str(e), None
        response_dict = response.dict()
        msg = response_dict["content"]
        token_usage = response_dict["response_metadata"]["eval_count"]

        self._update_usage_stats(self.model_name, token_usage)

        self.append_ai_message(msg)

        return msg, token_usage

    def _create_history(self, messages: list) -> list:
        history = []
        for _, m in enumerate(messages):
            if isinstance(m, AIMessage):
                history.append(AIMessage(content=m.content))
            elif isinstance(m, HumanMessage):
                history.append(HumanMessage(content=m.content))
            elif isinstance(m, SystemMessage):
                history.append(SystemMessage(content=m.content))

        return history

    def _correct_response(self, msg: str) -> str:
        """Correct the response from the Ollama API.

        Send the response to a secondary language model. Optionally split the
        response into single sentences and correct each sentence individually.
        Update usage stats.

        Args:
        ----
            msg (str): The response from the model.

        Returns:
        -------
            str: The corrected response (or OK if no correction necessary).

        """
        ca_messages = self.ca_messages.copy()
        ca_messages.append(
            HumanMessage(
                content=msg,
            ),
        )
        ca_messages.append(
            SystemMessage(
                content="If there is nothing to correct, please respond with just 'OK', and nothing else!",
            ),
        )
        response = self.ca_model.invoke(
            chat_history=self._create_history(self.messages),
        ).dict()
        correction = response["content"]
        token_usage = response["eval_count"]

        self._update_usage_stats(self.ca_model_name, token_usage)

        return correction

    def _update_usage_stats(self, model: str, token_usage: dict) -> None:
        """Update redis database with token usage statistics.

        Use the usage_stats object with the increment method.

        Args:
        ----
            model (str): The model name.

            token_usage (dict): The token usage statistics.

        """


class AnthropicConversation(Conversation):
    """Conversation class for the Anthropic model."""

    def __init__(
        self,
        model_name: str,
        prompts: dict,
        correct: bool = False,
        split_correction: bool = False,
    ) -> None:
        """Connect to Anthropic's API and set up a conversation with the user.

        Also initialise a second conversational agent to provide corrections to
        the model output, if necessary.

        Args:
        ----
            model_name (str): The name of the model to use.

            prompts (dict): A dictionary of prompts to use for the conversation.

            split_correction (bool): Whether to correct the model output by
                splitting the output into sentences and correcting each
                sentence individually.

        """
        super().__init__(
            model_name=model_name,
            prompts=prompts,
            correct=correct,
            split_correction=split_correction,
        )

        self.ca_model_name = "claude-3-5-sonnet-20240620"
        # TODO make accessible by drop-down

    def set_api_key(self, api_key: str, user: str | None = None) -> bool:
        """Set the API key for the Anthropic API.

        If the key is valid, initialise the conversational agent. Optionally set
        the user for usage statistics.

        Args:
        ----
            api_key (str): The API key for the Anthropic API.

            user (str, optional): The user for usage statistics. If provided and
                equals "community", will track usage stats.

        Returns:
        -------
            bool: True if the API key is valid, False otherwise.

        """
        client = anthropic.Anthropic(
            api_key=api_key,
        )
        self.user = user

        try:
            client.count_tokens("Test connection")
            self.chat = ChatAnthropic(
                model_name=self.model_name,
                temperature=0,
                api_key=api_key,
            )
            self.ca_chat = ChatAnthropic(
                model_name=self.ca_model_name,
                temperature=0,
                api_key=api_key,
            )
            if user == "community":
                self.usage_stats = get_stats(user=user)

            return True

        except anthropic._exceptions.AuthenticationError:
            self._chat = None
            self._ca_chat = None
            return False

    def _primary_query(self) -> tuple:
        """Query the Anthropic API with the user's message.

        Return the response using the message history (flattery system messages,
        prior conversation) as context. Correct the response if necessary.

        Returns
        -------
            tuple: A tuple containing the response from the Anthropic API and
                the token usage.

        """
        try:
            history = self._create_history()
            response = self.chat.generate([history])
        except (
            anthropic._exceptions.APIError,
            anthropic._exceptions.AnthropicError,
            anthropic._exceptions.ConflictError,
            anthropic._exceptions.NotFoundError,
            anthropic._exceptions.APIStatusError,
            anthropic._exceptions.RateLimitError,
            anthropic._exceptions.APITimeoutError,
            anthropic._exceptions.BadRequestError,
            anthropic._exceptions.APIConnectionError,
            anthropic._exceptions.AuthenticationError,
            anthropic._exceptions.InternalServerError,
            anthropic._exceptions.PermissionDeniedError,
            anthropic._exceptions.UnprocessableEntityError,
            anthropic._exceptions.APIResponseValidationError,
        ) as e:
            return str(e), None

        msg = response.generations[0][0].text
        token_usage = response.llm_output.get("token_usage")

        self.append_ai_message(msg)

        return msg, token_usage

    def _create_history(self) -> list:
        """Create a history of messages for the Anthropic API.

        Returns
        -------
            list: A list of messages, with the last message being the most
                recent.

        """
        history = []
        # extract text components from message contents
        msg_texts = [m.content[0]["text"] if isinstance(m.content, list) else m.content for m in self.messages]

        # check if last message is an image message
        is_image_message = False
        if isinstance(self.messages[-1].content, list):
            is_image_message = self.messages[-1].content[1]["type"] == "image_url"

        # find location of last AI message (if any)
        last_ai_message = None
        for i, m in enumerate(self.messages):
            if isinstance(m, AIMessage):
                last_ai_message = i

        # Aggregate system messages into one message at the beginning
        system_messages = [m.content for m in self.messages if isinstance(m, SystemMessage)]
        if system_messages:
            history.append(
                SystemMessage(content="\n".join(system_messages)),
            )

        # concatenate all messages before the last AI message into one message
        if last_ai_message is not None:
            history.append(
                HumanMessage(
                    content="\n".join([m for m in msg_texts[:last_ai_message]]),
                ),
            )
            # then append the last AI message
            history.append(
                AIMessage(
                    content=msg_texts[last_ai_message],
                ),
            )

            # then concatenate all messages after that
            # into one HumanMessage
            history.append(
                HumanMessage(
                    content="\n".join(
                        [m for m in msg_texts[last_ai_message + 1 :]],
                    ),
                ),
            )

        # else add human message to history (without system messages)
        else:
            last_system_message = None
            for i, m in enumerate(self.messages):
                if isinstance(m, SystemMessage):
                    last_system_message = i
            history.append(
                HumanMessage(
                    content="\n".join(
                        [m for m in msg_texts[last_system_message + 1 :]],
                    ),
                ),
            )

        # if the last message is an image message, add the image to the history
        if is_image_message:
            history[-1]["content"] = [
                {"type": "text", "text": history[-1]["content"]},
                {
                    "type": "image_url",
                    "image_url": {
                        "url": self.messages[-1].content[1]["image_url"]["url"],
                    },
                },
            ]
        return history

    def _correct_response(self, msg: str) -> str:
        """Correct the response from the Anthropic API.

        Send the response to a secondary language model. Optionally split the
        response into single sentences and correct each sentence individually.
        Update usage stats.

        Args:
        ----
            msg (str): The response from the Anthropic API.

        Returns:
        -------
            str: The corrected response (or OK if no correction necessary).

        """
        ca_messages = self.ca_messages.copy()
        ca_messages.append(
            HumanMessage(
                content=msg,
            ),
        )
        ca_messages.append(
            SystemMessage(
                content="If there is nothing to correct, please respond with just 'OK', and nothing else!",
            ),
        )

        response = self.ca_chat.generate([ca_messages])

        correction = response.generations[0][0].text
        token_usage = response.llm_output.get("token_usage")

        return correction


class GptConversation(Conversation):
    """Conversation class for the OpenAI GPT model."""

    def __init__(
        self,
        model_name: str,
        prompts: dict,
        correct: bool = False,
        split_correction: bool = False,
        base_url: str = None,
        update_token_usage: Callable | None = None,
    ) -> None:
        """Connect to OpenAI's GPT API and set up a conversation with the user.

        Also initialise a second conversational agent to provide corrections to
        the model output, if necessary.

        Args:
        ----
            model_name (str): The name of the model to use.

            prompts (dict): A dictionary of prompts to use for the conversation.

            split_correction (bool): Whether to correct the model output by
                splitting the output into sentences and correcting each
                sentence individually.

            base_url (str): Optional OpenAI base_url value to use custom
                endpoint URL instead of default

        """
        super().__init__(
            model_name=model_name,
            prompts=prompts,
            correct=correct,
            split_correction=split_correction,
        )
        self.base_url = base_url
        self.ca_model_name = "gpt-3.5-turbo"
        # TODO make accessible by drop-down

        self._update_token_usage = update_token_usage

    def set_api_key(self, api_key: str, user: str | None = None) -> bool:
        """Set the API key for the OpenAI API.

        If the key is valid, initialise the conversational agent. Optionally set
        the user for usage statistics.

        Args:
        ----
            api_key (str): The API key for the OpenAI API.

            user (str, optional): The user for usage statistics. If provided and
                equals "community", will track usage stats.

        Returns:
        -------
            bool: True if the API key is valid, False otherwise.

        """
        client = openai.OpenAI(
            api_key=api_key,
            base_url=self.base_url,
        )
        self.user = user

        try:
            client.models.list()
            self.chat = ChatOpenAI(
                model_name=self.model_name,
                temperature=0,
                openai_api_key=api_key,
                base_url=self.base_url,
            )
            self.ca_chat = ChatOpenAI(
                model_name=self.ca_model_name,
                temperature=0,
                openai_api_key=api_key,
                base_url=self.base_url,
            )
            if user == "community":
                self.usage_stats = get_stats(user=user)

            return True

        except openai._exceptions.AuthenticationError:
            self._chat = None
            self._ca_chat = None
            return False

    def _primary_query(self) -> tuple:
        """Query the OpenAI API with the user's message.

        Return the response using the message history (flattery system messages,
        prior conversation) as context. Correct the response if necessary.

        Returns
        -------
            tuple: A tuple containing the response from the OpenAI API and the
                token usage.

        """
        try:
            response = self.chat.generate([self.messages])
        except (
            openai._exceptions.APIError,
            openai._exceptions.OpenAIError,
            openai._exceptions.ConflictError,
            openai._exceptions.NotFoundError,
            openai._exceptions.APIStatusError,
            openai._exceptions.RateLimitError,
            openai._exceptions.APITimeoutError,
            openai._exceptions.BadRequestError,
            openai._exceptions.APIConnectionError,
            openai._exceptions.AuthenticationError,
            openai._exceptions.InternalServerError,
            openai._exceptions.PermissionDeniedError,
            openai._exceptions.UnprocessableEntityError,
            openai._exceptions.APIResponseValidationError,
        ) as e:
            return str(e), None

        msg = response.generations[0][0].text
        token_usage = response.llm_output.get("token_usage")

        self._update_usage_stats(self.model_name, token_usage)

        self.append_ai_message(msg)

        return msg, token_usage

    def _correct_response(self, msg: str) -> str:
        """Correct the response from the OpenAI API.

        Send the response to a secondary language model. Optionally split the
        response into single sentences and correct each sentence individually.
        Update usage stats.

        Args:
        ----
            msg (str): The response from the OpenAI API.

        Returns:
        -------
            str: The corrected response (or OK if no correction necessary).

        """
        ca_messages = self.ca_messages.copy()
        ca_messages.append(
            HumanMessage(
                content=msg,
            ),
        )
        ca_messages.append(
            SystemMessage(
                content="If there is nothing to correct, please respond with just 'OK', and nothing else!",
            ),
        )

        response = self.ca_chat.generate([ca_messages])

        correction = response.generations[0][0].text
        token_usage = response.llm_output.get("token_usage")

        self._update_usage_stats(self.ca_model_name, token_usage)

        return correction

    def _update_usage_stats(self, model: str, token_usage: dict) -> None:
        """Update redis database with token usage statistics.

        Use the usage_stats object with the increment method.

        Args:
        ----
            model (str): The model name.

            token_usage (dict): The token usage statistics.

        """
        if self.user == "community":
            # Only process integer values
            stats_dict = {f"{k}:{model}": v for k, v in token_usage.items() if isinstance(v, int | float)}
            self.usage_stats.increment(
                "usage:[date]:[user]",
                stats_dict,
            )

        if self._update_token_usage is not None:
            self._update_token_usage(self.user, model, token_usage)


class AzureGptConversation(GptConversation):
    """Conversation class for the Azure GPT model."""

    def __init__(
        self,
        deployment_name: str,
        model_name: str,
        prompts: dict,
        correct: bool = False,
        split_correction: bool = False,
        version: str | None = None,
        base_url: str | None = None,
        update_token_usage: Callable | None = None,
    ) -> None:
        """Connect to Azure's GPT API and set up a conversation with the user.

        Extends GptConversation.

        Args:
        ----
            deployment_name (str): The name of the Azure deployment to use.

            model_name (str): The name of the model to use. This is distinct
                from the deployment name.

            prompts (dict): A dictionary of prompts to use for the conversation.

            correct (bool): Whether to correct the model output.

            split_correction (bool): Whether to correct the model output by
                splitting the output into sentences and correcting each
                sentence individually.

            version (str): The version of the Azure API to use.

            base_url (str): The base URL of the Azure API to use.

            update_token_usage (Callable): A function to update the token usage
                statistics.

        """
        super().__init__(
            model_name=model_name,
            prompts=prompts,
            correct=correct,
            split_correction=split_correction,
            update_token_usage=update_token_usage,
        )

        self.version = version
        self.base_url = base_url
        self.deployment_name = deployment_name

    def set_api_key(self, api_key: str, user: str | None = None) -> bool:
        """Set the API key for the Azure API.

        If the key is valid, initialise the conversational agent. No user stats
        on Azure.

        Args:
        ----
            api_key (str): The API key for the Azure API.

            user (str, optional): The user for usage statistics.

        Returns:
        -------
            bool: True if the API key is valid, False otherwise.

        """
        try:
            self.chat = AzureChatOpenAI(
                deployment_name=self.deployment_name,
                model_name=self.model_name,
                openai_api_version=self.version,
                azure_endpoint=self.base_url,
                openai_api_key=api_key,
                temperature=0,
            )
            self.ca_chat = AzureChatOpenAI(
                deployment_name=self.deployment_name,
                model_name=self.model_name,
                openai_api_version=self.version,
                azure_endpoint=self.base_url,
                openai_api_key=api_key,
                temperature=0,
            )

            self.chat.generate([[HumanMessage(content="Hello")]])
            self.user = user if user is not None else "Azure Community"

            return True

        except openai._exceptions.AuthenticationError:
            self._chat = None
            self._ca_chat = None
            return False

    def _update_usage_stats(self, model: str, token_usage: dict) -> None:
        if self._update_token_usage is not None:
            self._update_token_usage(self.user, model, token_usage)


class BloomConversation(Conversation):
    """Conversation class for the Bloom model."""

    def __init__(
        self,
        model_name: str,
        prompts: dict,
        split_correction: bool,
    ) -> None:
        """Initialise the BloomConversation class.

        DEPRECATED: Superceded by XinferenceConversation.
        """
        super().__init__(
            model_name=model_name,
            prompts=prompts,
            split_correction=split_correction,
        )

        self.messages = []

    def set_api_key(self, api_key: str, user: str | None = None) -> bool:
        """Set the API key for the HuggingFace API.

        If the key is valid, initialise the conversational agent.

        Args:
        ----
            api_key (str): The API key for the HuggingFace API.

            user (str): The user for usage statistics.

        Returns:
        -------
            bool: True if the API key is valid, False otherwise.

        """
        self.chat = HuggingFaceHub(
            repo_id=self.model_name,
            model_kwargs={"temperature": 1.0},  # "regular sampling"
            # as per https://huggingface.co/docs/api-inference/detailed_parameters
            huggingfacehub_api_token=api_key,
        )

        try:
            self.chat.generate(["Hello, I am a biomedical researcher."])
            return True
        except ValueError:
            return False

    def _cast_messages(self, messages: list) -> str:
        """Render the different roles of the chat-based conversation."""
        cast = ""
        for m in messages:
            if isinstance(m, SystemMessage):
                cast += f"System: {m.content}\n"
            elif isinstance(m, HumanMessage):
                cast += f"Human: {m.content}\n"
            elif isinstance(m, AIMessage):
                cast += f"AI: {m.content}\n"
            else:
                error_msg = f"Unknown message type: {type(m)}"
                raise TypeError(error_msg)

        return cast

    def _primary_query(self) -> tuple:
        response = self.chat.generate([self._cast_messages(self.messages)])

        msg = response.generations[0][0].text
        token_usage = {
            "prompt_tokens": 0,
            "completion_tokens": 0,
            "total_tokens": 0,
        }

        self.append_ai_message(msg)

        return msg, token_usage

    def _correct_response(self, msg: str) -> str:
        return "ok"

<<<<<<< HEAD
class LiteLLMConversation(Conversation):
    """A unified interface for multiple LLM models using LiteLLM.
    
    This class implements the abstract methods from the Conversation parent class
    and provides a unified way to interact with different LLM providers through
    LiteLLM, which supports models from OpenAI, Anthropic, HuggingFace, and more.
    
    Attributes:
        model_name (str): The name of the model to use.
        prompts (dict): Dictionary containing various prompts used in the conversation.
        correct (bool): Whether to use a correcting agent.
        split_correction (bool): Whether to split corrections by sentence.
        rag_agents (list): List of RAG agents available for context enhancement.
        history (list): Conversation history for logging/printing.
        messages (list): Messages in the conversation.
        ca_messages (list): Messages for the correcting agent.
        api_key (str): API key for the LLM provider.
        user (str): Username for the API, if required.
    """
=======
class GeminiConversation(Conversation):
    """Conversation class for the Google Gemini model."""

>>>>>>> d98e1aec
    def __init__(
        self,
        model_name: str,
        prompts: dict,
        correct: bool = False,
        split_correction: bool = False,
<<<<<<< HEAD
        use_ragagent_selector: bool = False,
        update_token_usage: Callable | None =None
    ) -> None:
        """Initialize a UnifiedConversation instance.
        
        Args:
            model_name (str): The name of the model to use.
            prompts (dict): Dictionary containing various prompts used in the conversation.
            correct (bool): Whether to use a correcting agent. Defaults to False.
            split_correction (bool): Whether to split corrections by sentence. Defaults to False.
            use_ragagent_selector (bool): Whether to use RagAgentSelector. Defaults to False.
            update_token_usage (Callable): A function to update the token usage statistics.
=======
    ) -> None:
        """Initialise the GeminiConversation class.

        Connect to Google's Gemini API and set up a conversation with the user.
        Also initialise a second conversational agent to provide corrections to
        the model output, if necessary.

        Args:
        ----
            model_name (str): The name of the model to use.

            prompts (dict): A dictionary of prompts to use for the conversation.

            correct (bool): Whether to correct the model output.

            split_correction (bool): Whether to correct the model output by
                splitting the output into sentences and correcting each
                sentence individually.

>>>>>>> d98e1aec
        """
        super().__init__(
            model_name=model_name,
            prompts=prompts,
            correct=correct,
            split_correction=split_correction,
<<<<<<< HEAD
            use_ragagent_selector=use_ragagent_selector,
        )
        self.api_key = None
        self.user = None
        self.ca_model_name=model_name
        self._update_token_usage=update_token_usage
        
    def get_litellm_object(self, api_key: str, model: str) -> ChatLiteLLM:
        """Get a LiteLLM object for the specified model and API key.
        
        Args:
            api_key (str): The API key for the LLM provider.
            model (str): The name of the model to use.
        
        Returns:
            ChatLiteLLM: An instance of ChatLiteLLM configured with the specified model, temperature, max tokens and API key.
        
        Raises:
            ValueError: If the API key is None.
            litellm.exceptions.AuthenticationError: If there is an authentication error.
            litellm.exceptions.InvalidRequestError: If the request is invalid.
            litellm.exceptions.RateLimitError: If the rate limit is exceeded.
            litellm.exceptions.ServiceUnavailableError: If the service is unavailable.
            litellm.exceptions.APIError: If there is a general API error.
            litellm.exceptions.Timeout: If the request times out.
            litellm.exceptions.APIConnectionError: If there is a connection error.
            litellm.exceptions.InternalServerError: If there is an internal server error.
            Exception: If there is an unexpected error.
        """
        if api_key is None:
            raise ValueError("API key must not be None")
        
        try:
            max_tokens=self.get_model_max_tokens(model)
        except:
            max_tokens= None

        kwargs={
            "temperature":0,
            "max_token": max_tokens,
            "model_name": model
        }
        
        if self.model_name.startswith("gpt-"):
            api_key_kwarg= "openai_api_key"
        elif self.model_name.startswith("claude-"):
            api_key_kwarg= "anthropic_api_key"
        elif self.model_name.startswith("azure/"):
            api_key_kwarg= "azure_api_key"
        elif (self.model_name.startswith("mistral/") or 
                self.model_name in ["mistral-tiny", "mistral-small", "mistral-medium", "mistral-large-latest"]):
            api_key_kwarg= "api_key"
        else:
            api_key_kwarg= "api_key"
            
        kwargs[api_key_kwarg]= api_key
        try:
            return ChatLiteLLM(**kwargs)
        
        except (litellm.exceptions.AuthenticationError,
                litellm.exceptions.InvalidRequestError,
                litellm.exceptions.RateLimitError,
                litellm.exceptions.ServiceUnavailableError,
                litellm.exceptions.APIError,
                litellm.exceptions.Timeout,
                litellm.exceptions.APIConnectionError,
                litellm.exceptions.InternalServerError) as api_setup_error:
            raise api_setup_error
        except Exception as e:
            raise e        
        
    def set_api_key(self, api_key: str, user: Union[str, None] = None) -> bool:
        """Set the API key for the LLM provider.
        
        Args:
            api_key (str): The API key for the LLM provider.
            user (Union[str, None]): The username
        
        Returns:
            bool: True if the API key is successfully set, False otherwise.
        
        Raises:
            ValueError: If the model name or correction model name is not set.
            TypeError: If the LiteLLM object initialization fails.
            Exception: If there is an unexpected error.
        """
        try:
            if self.model_name is None:
                raise ValueError("Primary Model name is not set.")
            
            if self.ca_model_name is None:
                raise ValueError("Correction Model name is not set.")
            
            self.chat=self.get_litellm_object(api_key,self.model_name)
            if self.chat is None:
                raise TypeError("Failed to intialize primary agent chat object.")

            self.ca_chat=self.get_litellm_object(api_key,self.ca_model_name)
            if self.ca_chat is None:
                raise TypeError("Failed to intialize correcting agent chat object.")
            
            self.user=user
            if user == "community":
                self.usage_stats = get_stats(user=user)
            return True

        except (ValueError, TypeError) as specific_error:
            self.chat = None
            self.ca_chat = None
            return False
        except Exception as e:
            self.chat = None
            self.ca_chat = None
            return False
    
    def json_serializable(self,obj):
        """Convert non-serializable objects to serializable format."""
        if obj is None:
            raise ValueError("Object is None")
        if hasattr(obj, '__dict__'):  
            return obj.__dict__
        elif hasattr(obj, 'dict') and callable(obj.dict):  
            return obj.dict()
        try:
            return str(obj)
        except:
            return repr(obj)
        
    def parse_llm_response(self,response) -> dict | None:
        """Parse the response from the LLM."""
        try:
            full_json = json.loads(json.dumps(response, default=self.json_serializable))
            
            if not full_json.get('generations'):
                return None
                
            generations = full_json['generations']
            if not generations or not generations[0]:
                return None
                
            first_generation = generations[0][0]
            if not first_generation or not first_generation.get('message'):
                return None
                
            message = first_generation['message']
            if not message.get('response_metadata'):
                return None
                
            response_metadata = message['response_metadata']
            if not response_metadata.get('token_usage'):
                return None
                
            return response_metadata['token_usage']

        except (KeyError, IndexError, TypeError, json.JSONDecodeError) as e:
            print(f"Error parsing LLM response: {e}")
            return None

        except Exception as e:
            print(f"Unexpected error while parsing LLM response: {e}")
            return None        

    def _primary_query(self) -> tuple:
        """Query the LLM API with the user's message.
        
        Return the response using the message history (flattery system messages,
        prior conversation) as context. Correct the response if necessary.
        
        Returns:
            tuple: A tuple containing the response from the LLM API and the token usage.
        """
        try:
            response=self.chat.generate([self.messages])
        except (
            AttributeError,
            litellm.exceptions.APIError,
            litellm.exceptions.OpenAIError,
            litellm.exceptions.RateLimitError,
            litellm.exceptions.APIConnectionError,
            litellm.exceptions.BadRequestError,
            litellm.exceptions.AuthenticationError,
            litellm.exceptions.InternalServerError,
            litellm.exceptions.PermissionDeniedError,
            litellm.exceptions.UnprocessableEntityError,
            litellm.exceptions.APIResponseValidationError,
            litellm.exceptions.BudgetExceededError,
            litellm.exceptions.RejectedRequestError,
            litellm.exceptions.ServiceUnavailableError,
            litellm.exceptions.Timeout,
        ) as e:
            return e, None
        except Exception as e:
            return e, None
        
        msg = response.generations[0][0].text
        token_usage = self.parse_llm_response(response)

        self.append_ai_message(msg)

        self._update_usage_stats(self.model_name,token_usage)

        return msg, token_usage
    
    def _correct_response(self, msg: str) -> str:
        """Correct the response from the LLM.
        
        Args:
            msg (str): The response message to correct.
        
        Returns:
            str: The corrected response message.
        """
        ca_messages = self.ca_messages.copy()   
=======
        )

        self.ca_model_name = "gemini-2.0-flash"

    def set_api_key(self, api_key: str, user: str | None = None) -> bool:
        """Set the API key for the Google Gemini API.

        If the key is valid, initialise the conversational agent. Optionally set
        the user for usage statistics.

        Args:
        ----
            api_key (str): The API key for the Google Gemini API.

            user (str, optional): The user for usage statistics. If provided and
                equals "community", will track usage stats.

        Returns:
        -------
            bool: True if the API key is valid, False otherwise.

        """
        self.user = user

        try:
            self.chat = ChatGoogleGenerativeAI(
                model=self.model_name,
                temperature=0,
                google_api_key=api_key,
            )
            self.ca_chat = ChatGoogleGenerativeAI(
                model=self.ca_model_name,
                temperature=0,
                google_api_key=api_key,
            )

            return True

        except Exception:  # Google Genai doesn't expose specific exception types
            self._chat = None
            self._ca_chat = None
            return False

    def _primary_query(self) -> tuple:
        """Query the Google Gemini API with the user's message.

        Return the response using the message history (flattery system messages,
        prior conversation) as context. Correct the response if necessary.

        Returns
        -------
            tuple: A tuple containing the response from the Gemini API and
                the token usage.

        """
        try:
            response = self.chat.invoke(self.messages)
        except Exception as e:
            return str(e), None

        msg = response.content
        token_usage = response.usage_metadata['total_tokens']

        self.append_ai_message(msg)

        return msg, token_usage

    def _correct_response(self, msg: str) -> str:
        """Correct the response from the Gemini API.

        Send the response to a secondary language model. Optionally split the
        response into single sentences and correct each sentence individually.
        Update usage stats.

        Args:
        ----
            msg (str): The response from the Gemini API.

        Returns:
        -------
            str: The corrected response (or OK if no correction necessary).

        """
        ca_messages = self.ca_messages.copy()
>>>>>>> d98e1aec
        ca_messages.append(
            HumanMessage(
                content=msg,
            ),
        )
        ca_messages.append(
            SystemMessage(
                content="If there is nothing to correct, please respond with just 'OK', and nothing else!",
            ),
        )

<<<<<<< HEAD
        response = self.ca_chat.generate([ca_messages])

        correction = response.generations[0][0].text
        token_usage = self.parse_llm_response(response)

        self._update_usage_stats(self.ca_model_name, token_usage)

        return correction

    def _update_usage_stats(self, model: str, token_usage: dict) -> None:
        """Update the usage statistics.
        
        Args:
            model (str): The model name.
            token_usage (dict): The token usage information.
        """
        if self.user == "community" and model:
            stats_dict = {f"{k}:{model}": v for k, v in token_usage.items() if isinstance(v, int | float)}
            self.usage_stats.increment(
                "usage:[date]:[user]",
                stats_dict,
            )

        if self._update_token_usage is not None:
            self._update_token_usage(self.user, model, token_usage)    
    
    def get_all_model_list(self) -> list:
        """Get a list of all available models."""
        return litellm.model_list
    
    def get_models_by_provider(self):
        """Get a dictionary of models grouped by their provider."""
        return litellm.models_by_provider
    
    def get_all_model_info(self) -> dict:
        """Get information about all available models."""
        return litellm.model_cost
    
    def get_model_info(self, model: str) -> dict:
        """Get information about a specific model.
        
        Args:
            model (str): The name of the model.
        
        Returns:
            dict: A dictionary containing information about the specified model."""
        models_info: dict = self.get_all_model_info()
        if model not in models_info:
            raise litellm.exceptions.NotFoundError(f"{model} model's information is not available.",
                                                   model=model,
                                                   llm_provider="Unknown")
        return models_info[model]

    def get_model_max_tokens(self, model: str) -> int:
        """Get the maximum number of tokens for a specific model.
        
        Args:
            model (str): The name of the model.
        
        Returns:
            int: The maximum number of tokens for the specified model."""
        try:
            model_info=self.get_model_info(model)
            if 'max_tokens' not in model_info:
                raise litellm.exceptions.NotFoundError(f"Max token information for {model} is not available.",
                                                       model=model,
                                                       llm_provider="Unknown")
            return model_info['max_tokens']
        except litellm.exceptions.NotFoundError as e:
            raise e
=======
        response = self.ca_chat.invoke(ca_messages)

        correction = response.content
        token_usage = response.usage_metadata['total_tokens']

        return correction, token_usage
>>>>>>> d98e1aec
<|MERGE_RESOLUTION|>--- conflicted
+++ resolved
@@ -24,11 +24,8 @@
 from langchain_community.llms.huggingface_hub import HuggingFaceHub
 from langchain_core.messages import AIMessage, HumanMessage, SystemMessage
 from langchain_openai import AzureChatOpenAI, ChatOpenAI
-<<<<<<< HEAD
+from langchain_google_genai import ChatGoogleGenerativeAI
 import litellm
-=======
-from langchain_google_genai import ChatGoogleGenerativeAI
->>>>>>> d98e1aec
 
 from ._image import encode_image, encode_image_from_url
 from ._stats import get_stats
@@ -1800,8 +1797,143 @@
 
     def _correct_response(self, msg: str) -> str:
         return "ok"
-
-<<<<<<< HEAD
+      
+class GeminiConversation(Conversation):
+     """Conversation class for the Google Gemini model."""
+ 
+     def __init__(
+         self,
+         model_name: str,
+         prompts: dict,
+         correct: bool = False,
+         split_correction: bool = False,
+     ) -> None:
+         """Initialise the GeminiConversation class.
+ 
+         Connect to Google's Gemini API and set up a conversation with the user.
+         Also initialise a second conversational agent to provide corrections to
+         the model output, if necessary.
+ 
+         Args:
+         ----
+             model_name (str): The name of the model to use.
+ 
+             prompts (dict): A dictionary of prompts to use for the conversation.
+ 
+             correct (bool): Whether to correct the model output.
+ 
+             split_correction (bool): Whether to correct the model output by
+                 splitting the output into sentences and correcting each
+                 sentence individually.
+ 
+         """
+         super().__init__(
+             model_name=model_name,
+             prompts=prompts,
+             correct=correct,
+             split_correction=split_correction,
+         )
+ 
+         self.ca_model_name = "gemini-2.0-flash"
+ 
+     def set_api_key(self, api_key: str, user: str | None = None) -> bool:
+         """Set the API key for the Google Gemini API.
+ 
+         If the key is valid, initialise the conversational agent. Optionally set
+         the user for usage statistics.
+ 
+         Args:
+         ----
+             api_key (str): The API key for the Google Gemini API.
+ 
+             user (str, optional): The user for usage statistics. If provided and
+                 equals "community", will track usage stats.
+ 
+         Returns:
+         -------
+             bool: True if the API key is valid, False otherwise.
+ 
+         """
+         self.user = user
+ 
+         try:
+             self.chat = ChatGoogleGenerativeAI(
+                 model=self.model_name,
+                 temperature=0,
+                 google_api_key=api_key,
+             )
+             self.ca_chat = ChatGoogleGenerativeAI(
+                 model=self.ca_model_name,
+                 temperature=0,
+                 google_api_key=api_key,
+             )
+ 
+             return True
+ 
+         except Exception:  # Google Genai doesn't expose specific exception types
+             self._chat = None
+             self._ca_chat = None
+             return False
+ 
+     def _primary_query(self) -> tuple:
+         """Query the Google Gemini API with the user's message.
+ 
+         Return the response using the message history (flattery system messages,
+         prior conversation) as context. Correct the response if necessary.
+ 
+         Returns
+         -------
+             tuple: A tuple containing the response from the Gemini API and
+                 the token usage.
+ 
+         """
+         try:
+             response = self.chat.invoke(self.messages)
+         except Exception as e:
+             return str(e), None
+ 
+         msg = response.content
+         token_usage = response.usage_metadata['total_tokens']
+ 
+         self.append_ai_message(msg)
+ 
+         return msg, token_usage
+ 
+     def _correct_response(self, msg: str) -> str:
+         """Correct the response from the Gemini API.
+ 
+         Send the response to a secondary language model. Optionally split the
+         response into single sentences and correct each sentence individually.
+         Update usage stats.
+ 
+         Args:
+         ----
+             msg (str): The response from the Gemini API.
+ 
+         Returns:
+         -------
+             str: The corrected response (or OK if no correction necessary).
+ 
+         """
+         ca_messages = self.ca_messages.copy()
+         ca_messages.append(
+             HumanMessage(
+                 content=msg,
+             ),
+         )
+         ca_messages.append(
+             SystemMessage(
+                 content="If there is nothing to correct, please respond with just 'OK', and nothing else!",
+             ),
+         )
+ 
+         response = self.ca_chat.invoke(ca_messages)
+ 
+         correction = response.content
+         token_usage = response.usage_metadata['total_tokens']
+ 
+         return correction, token_usage
+
 class LiteLLMConversation(Conversation):
     """A unified interface for multiple LLM models using LiteLLM.
     
@@ -1821,18 +1953,12 @@
         api_key (str): API key for the LLM provider.
         user (str): Username for the API, if required.
     """
-=======
-class GeminiConversation(Conversation):
-    """Conversation class for the Google Gemini model."""
-
->>>>>>> d98e1aec
     def __init__(
         self,
         model_name: str,
         prompts: dict,
         correct: bool = False,
         split_correction: bool = False,
-<<<<<<< HEAD
         use_ragagent_selector: bool = False,
         update_token_usage: Callable | None =None
     ) -> None:
@@ -1845,41 +1971,19 @@
             split_correction (bool): Whether to split corrections by sentence. Defaults to False.
             use_ragagent_selector (bool): Whether to use RagAgentSelector. Defaults to False.
             update_token_usage (Callable): A function to update the token usage statistics.
-=======
-    ) -> None:
-        """Initialise the GeminiConversation class.
-
-        Connect to Google's Gemini API and set up a conversation with the user.
-        Also initialise a second conversational agent to provide corrections to
-        the model output, if necessary.
-
-        Args:
-        ----
-            model_name (str): The name of the model to use.
-
-            prompts (dict): A dictionary of prompts to use for the conversation.
-
-            correct (bool): Whether to correct the model output.
-
-            split_correction (bool): Whether to correct the model output by
-                splitting the output into sentences and correcting each
-                sentence individually.
-
->>>>>>> d98e1aec
         """
         super().__init__(
             model_name=model_name,
             prompts=prompts,
             correct=correct,
             split_correction=split_correction,
-<<<<<<< HEAD
             use_ragagent_selector=use_ragagent_selector,
         )
         self.api_key = None
         self.user = None
         self.ca_model_name=model_name
         self._update_token_usage=update_token_usage
-        
+
     def get_litellm_object(self, api_key: str, model: str) -> ChatLiteLLM:
         """Get a LiteLLM object for the specified model and API key.
         
@@ -1904,7 +2008,7 @@
         """
         if api_key is None:
             raise ValueError("API key must not be None")
-        
+
         try:
             max_tokens=self.get_model_max_tokens(model)
         except:
@@ -1915,7 +2019,7 @@
             "max_token": max_tokens,
             "model_name": model
         }
-        
+
         if self.model_name.startswith("gpt-"):
             api_key_kwarg= "openai_api_key"
         elif self.model_name.startswith("claude-"):
@@ -1927,11 +2031,11 @@
             api_key_kwarg= "api_key"
         else:
             api_key_kwarg= "api_key"
-            
+
         kwargs[api_key_kwarg]= api_key
         try:
             return ChatLiteLLM(**kwargs)
-        
+
         except (litellm.exceptions.AuthenticationError,
                 litellm.exceptions.InvalidRequestError,
                 litellm.exceptions.RateLimitError,
@@ -1943,7 +2047,7 @@
             raise api_setup_error
         except Exception as e:
             raise e        
-        
+
     def set_api_key(self, api_key: str, user: Union[str, None] = None) -> bool:
         """Set the API key for the LLM provider.
         
@@ -1962,10 +2066,10 @@
         try:
             if self.model_name is None:
                 raise ValueError("Primary Model name is not set.")
-            
+
             if self.ca_model_name is None:
                 raise ValueError("Correction Model name is not set.")
-            
+
             self.chat=self.get_litellm_object(api_key,self.model_name)
             if self.chat is None:
                 raise TypeError("Failed to intialize primary agent chat object.")
@@ -1973,7 +2077,7 @@
             self.ca_chat=self.get_litellm_object(api_key,self.ca_model_name)
             if self.ca_chat is None:
                 raise TypeError("Failed to intialize correcting agent chat object.")
-            
+
             self.user=user
             if user == "community":
                 self.usage_stats = get_stats(user=user)
@@ -1987,7 +2091,7 @@
             self.chat = None
             self.ca_chat = None
             return False
-    
+
     def json_serializable(self,obj):
         """Convert non-serializable objects to serializable format."""
         if obj is None:
@@ -2000,31 +2104,31 @@
             return str(obj)
         except:
             return repr(obj)
-        
+
     def parse_llm_response(self,response) -> dict | None:
         """Parse the response from the LLM."""
         try:
             full_json = json.loads(json.dumps(response, default=self.json_serializable))
-            
+
             if not full_json.get('generations'):
                 return None
-                
+
             generations = full_json['generations']
             if not generations or not generations[0]:
                 return None
-                
+
             first_generation = generations[0][0]
             if not first_generation or not first_generation.get('message'):
                 return None
-                
+
             message = first_generation['message']
             if not message.get('response_metadata'):
                 return None
-                
+
             response_metadata = message['response_metadata']
             if not response_metadata.get('token_usage'):
                 return None
-                
+
             return response_metadata['token_usage']
 
         except (KeyError, IndexError, TypeError, json.JSONDecodeError) as e:
@@ -2066,7 +2170,7 @@
             return e, None
         except Exception as e:
             return e, None
-        
+
         msg = response.generations[0][0].text
         token_usage = self.parse_llm_response(response)
 
@@ -2075,7 +2179,7 @@
         self._update_usage_stats(self.model_name,token_usage)
 
         return msg, token_usage
-    
+
     def _correct_response(self, msg: str) -> str:
         """Correct the response from the LLM.
         
@@ -2086,92 +2190,6 @@
             str: The corrected response message.
         """
         ca_messages = self.ca_messages.copy()   
-=======
-        )
-
-        self.ca_model_name = "gemini-2.0-flash"
-
-    def set_api_key(self, api_key: str, user: str | None = None) -> bool:
-        """Set the API key for the Google Gemini API.
-
-        If the key is valid, initialise the conversational agent. Optionally set
-        the user for usage statistics.
-
-        Args:
-        ----
-            api_key (str): The API key for the Google Gemini API.
-
-            user (str, optional): The user for usage statistics. If provided and
-                equals "community", will track usage stats.
-
-        Returns:
-        -------
-            bool: True if the API key is valid, False otherwise.
-
-        """
-        self.user = user
-
-        try:
-            self.chat = ChatGoogleGenerativeAI(
-                model=self.model_name,
-                temperature=0,
-                google_api_key=api_key,
-            )
-            self.ca_chat = ChatGoogleGenerativeAI(
-                model=self.ca_model_name,
-                temperature=0,
-                google_api_key=api_key,
-            )
-
-            return True
-
-        except Exception:  # Google Genai doesn't expose specific exception types
-            self._chat = None
-            self._ca_chat = None
-            return False
-
-    def _primary_query(self) -> tuple:
-        """Query the Google Gemini API with the user's message.
-
-        Return the response using the message history (flattery system messages,
-        prior conversation) as context. Correct the response if necessary.
-
-        Returns
-        -------
-            tuple: A tuple containing the response from the Gemini API and
-                the token usage.
-
-        """
-        try:
-            response = self.chat.invoke(self.messages)
-        except Exception as e:
-            return str(e), None
-
-        msg = response.content
-        token_usage = response.usage_metadata['total_tokens']
-
-        self.append_ai_message(msg)
-
-        return msg, token_usage
-
-    def _correct_response(self, msg: str) -> str:
-        """Correct the response from the Gemini API.
-
-        Send the response to a secondary language model. Optionally split the
-        response into single sentences and correct each sentence individually.
-        Update usage stats.
-
-        Args:
-        ----
-            msg (str): The response from the Gemini API.
-
-        Returns:
-        -------
-            str: The corrected response (or OK if no correction necessary).
-
-        """
-        ca_messages = self.ca_messages.copy()
->>>>>>> d98e1aec
         ca_messages.append(
             HumanMessage(
                 content=msg,
@@ -2183,7 +2201,6 @@
             ),
         )
 
-<<<<<<< HEAD
         response = self.ca_chat.generate([ca_messages])
 
         correction = response.generations[0][0].text
@@ -2209,19 +2226,19 @@
 
         if self._update_token_usage is not None:
             self._update_token_usage(self.user, model, token_usage)    
-    
+
     def get_all_model_list(self) -> list:
         """Get a list of all available models."""
         return litellm.model_list
-    
+
     def get_models_by_provider(self):
         """Get a dictionary of models grouped by their provider."""
         return litellm.models_by_provider
-    
+
     def get_all_model_info(self) -> dict:
         """Get information about all available models."""
         return litellm.model_cost
-    
+
     def get_model_info(self, model: str) -> dict:
         """Get information about a specific model.
         
@@ -2253,12 +2270,4 @@
                                                        llm_provider="Unknown")
             return model_info['max_tokens']
         except litellm.exceptions.NotFoundError as e:
-            raise e
-=======
-        response = self.ca_chat.invoke(ca_messages)
-
-        correction = response.content
-        token_usage = response.usage_metadata['total_tokens']
-
-        return correction, token_usage
->>>>>>> d98e1aec
+            raise e