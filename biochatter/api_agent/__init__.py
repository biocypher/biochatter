--- conflicted
+++ resolved
@@ -5,11 +5,7 @@
 """
 
 from .abc import BaseFetcher, BaseInterpreter, BaseQueryBuilder
-<<<<<<< HEAD
-from .anndata import AnnDataIOQueryBuilder
-=======
 from .anndata_agent import AnnDataIOQueryBuilder
->>>>>>> fbf9fa20
 from .api_agent import APIAgent
 from .bio_tools import BioToolsFetcher, BioToolsInterpreter, BioToolsQueryBuilder
 from .blast import (
@@ -21,10 +17,7 @@
 from .formatters import format_as_python_call, format_as_rest_call
 from .oncokb import OncoKBFetcher, OncoKBInterpreter, OncoKBQueryBuilder
 from .scanpy_pl import ScanpyPlQueryBuilder
-<<<<<<< HEAD
-=======
 from .scanpy_pl_reduced import ScanpyPlQueryBuilder as ScanpyPlQueryBuilderReduced
->>>>>>> fbf9fa20
 from .scanpy_tl import ScanpyTlQueryBuilder
 
 __all__ = [
@@ -44,11 +37,7 @@
     "OncoKBInterpreter",
     "OncoKBQueryBuilder",
     "ScanpyPlQueryBuilder",
-<<<<<<< HEAD
-=======
     "ScanpyPlQueryBuilderReduced",
->>>>>>> fbf9fa20
-    "ScanpyTlQueryBuilder",
     "format_as_python_call",
     "format_as_rest_call",
 ]