"""API Agent package for BioChatter.

This package provides various API agents for interacting with bioinformatics
tools and services, including BLAST, OncoKB, BioTools, and Scanpy interfaces.
"""

from .abc import BaseFetcher, BaseInterpreter, BaseQueryBuilder
<<<<<<< HEAD
from .anndata import AnnDataIOQueryBuilder
=======
from .anndata_agent import AnnDataIOQueryBuilder
>>>>>>> e509187c
from .api_agent import APIAgent
from .bio_tools import BioToolsFetcher, BioToolsInterpreter, BioToolsQueryBuilder
from .blast import (
    BlastFetcher,
    BlastInterpreter,
    BlastQueryBuilder,
    BlastQueryParameters,
)
from .formatters import format_as_python_call, format_as_rest_call
from .oncokb import OncoKBFetcher, OncoKBInterpreter, OncoKBQueryBuilder
from .scanpy_pl import ScanpyPlQueryBuilder
<<<<<<< HEAD
from .scanpy_pl_reduced import ScanpyPlQueryBuilder as ScanpyPlQueryBuilderReduced
=======
>>>>>>> e509187c
from .scanpy_tl import ScanpyTlQueryBuilder

__all__ = [
    "APIAgent",
    "AnnDataIOQueryBuilder",
    "BaseFetcher",
    "BaseInterpreter",
    "BaseQueryBuilder",
    "BioToolsFetcher",
    "BioToolsInterpreter",
    "BioToolsQueryBuilder",
    "BlastFetcher",
    "BlastInterpreter",
    "BlastQueryBuilder",
    "BlastQueryParameters",
    "OncoKBFetcher",
    "OncoKBInterpreter",
    "OncoKBQueryBuilder",
    "ScanpyPlQueryBuilder",
<<<<<<< HEAD
    "ScanpyPlQueryBuilderReduced",
=======
>>>>>>> e509187c
    "ScanpyTlQueryBuilder",
    "format_as_python_call",
    "format_as_rest_call",
]<|MERGE_RESOLUTION|>--- conflicted
+++ resolved
@@ -5,11 +5,7 @@
 """
 
 from .abc import BaseFetcher, BaseInterpreter, BaseQueryBuilder
-<<<<<<< HEAD
-from .anndata import AnnDataIOQueryBuilder
-=======
 from .anndata_agent import AnnDataIOQueryBuilder
->>>>>>> e509187c
 from .api_agent import APIAgent
 from .bio_tools import BioToolsFetcher, BioToolsInterpreter, BioToolsQueryBuilder
 from .blast import (
@@ -21,10 +17,6 @@
 from .formatters import format_as_python_call, format_as_rest_call
 from .oncokb import OncoKBFetcher, OncoKBInterpreter, OncoKBQueryBuilder
 from .scanpy_pl import ScanpyPlQueryBuilder
-<<<<<<< HEAD
-from .scanpy_pl_reduced import ScanpyPlQueryBuilder as ScanpyPlQueryBuilderReduced
-=======
->>>>>>> e509187c
 from .scanpy_tl import ScanpyTlQueryBuilder
 
 __all__ = [
@@ -44,10 +36,7 @@
     "OncoKBInterpreter",
     "OncoKBQueryBuilder",
     "ScanpyPlQueryBuilder",
-<<<<<<< HEAD
     "ScanpyPlQueryBuilderReduced",
-=======
->>>>>>> e509187c
     "ScanpyTlQueryBuilder",
     "format_as_python_call",
     "format_as_rest_call",
