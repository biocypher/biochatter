# Aim
# For any question about anndata:
# return the code to answer the question

# 1. Read in anndata object from any anndata api supported format -> built-in anndata api
# 2. Concatenate the anndata object -> built-in anndata api
# 3. Filter the anndata object -> NumPy or SciPy sparse matrix api
# 4. Write the anndata object to [xxx] format -> built-in anndata api

from collections.abc import Callable
from typing import TYPE_CHECKING, Any

from langchain_core.output_parsers import PydanticToolsParser

# from langchain_core.pydantic_v1 import BaseModel, Field
from biochatter.llm_connect import Conversation

from .abc import BaseAPIModel, BaseQueryBuilder

if TYPE_CHECKING:
    from biochatter.llm_connect import Conversation


<<<<<<< HEAD
from typing import Optional
# Careful as this is not the same as the langchain_core.pydantic_v1
from langchain_core.pydantic_v1 import BaseModel, Field, create_model
=======
from pydantic import BaseModel, Field
>>>>>>> 772b59fe

ANNDATA_IO_QUERY_PROMPT = """
You are a world class algorithm, computational biologist with world leading knowledge
of the anndata package.
You are also an expert algorithm to return structured output formats.

You will be asked to provide code to answer a specific questions involving the anndata package.
NEVER return a code snippet or code itself, instead you have to return a structured output format.
You will have to create a structured output formats containing method:argument fields.

You will be asked to read in an anndata object from any anndata api supported format OR
to concatenate the anndata objects.
FOR THE MapAnnData, BE SURE TO ALWAYS USE THE variable of the anndata GIVEN IN THE INPUT, REPLACE IT IN THE method_name
Use the tools available:
"""
<<<<<<< HEAD
class Tools(BaseTools):
    tools_params = {}
    tools_descriptions = {}
    
    tool_name = "read_h5ad"
    tools_descriptions[tool_name] = "Function to read h5ad files. Available in the anndata.io module"
    tools_params[tool_name] = {
        "filename": (str, Field(default="dummy.h5ad", description="Path to the .h5ad file")),
        "backed": (Optional[str], Field(default=None, description="Mode to access file: None, 'r' for read-only")),
        "as_sparse": (Optional[str], Field(default=None, description="Convert to sparse format: 'csr', 'csc', or None")),
        "as_sparse_fmt": (Optional[str], Field(default=None, description="Sparse format if converting, e.g., 'csr'")),
        "index_unique": (Optional[str], Field(default=None, description="Make index unique by appending suffix if needed"))
    }

    tool_name = "read_zarr" 
    tools_descriptions[tool_name] = "Function to read Zarr stores. Available in the anndata.io module"
    tools_params[tool_name] = {
        "filename": (str, Field(default="placeholder.zarr", description="Path or URL to the Zarr store"))
    }

    tool_name = "read_csv"
    tools_descriptions[tool_name] = "Function to read CSV files. Available in the anndata.io module"
    tools_params[tool_name] = {
        "filename": (str, Field(default="placeholder.csv", description="Path to the .csv file")),
        "delimiter": (Optional[str], Field(default=None, description="Delimiter used in the .csv file")),
        "first_column_names": (Optional[bool], Field(default=None, description="Whether the first column contains names"))
    }

    tool_name = "read_excel"
    tools_descriptions[tool_name] = "Function to read Excel files. Available in the anndata.io module"
    tools_params[tool_name] = {
        "filename": (str, Field(default="placeholder.xlsx", description="Path to the .xlsx file")),
        "sheet": (Optional[str], Field(default=None, description="Sheet name or index to read from")),
        "dtype": (Optional[str], Field(default=None, description="Data type for the resulting dataframe"))
    }

    tool_name = "read_hdf"
    tools_descriptions[tool_name] = "Function to read HDF5 files. Available in the anndata.io module"
    tools_params[tool_name] = {
        "filename": (str, Field(default="placeholder.h5", description="Path to the .h5 file")),
        "key": (Optional[str], Field(default=None, description="Group key within the .h5 file"))
    }

    tool_name = "read_loom"
    tools_descriptions[tool_name] = "Function to read Loom files. Available in the anndata.io module"
    tools_params[tool_name] = {
        "filename": (str, Field(default="placeholder.loom", description="Path to the .loom file")),
        "sparse": (Optional[bool], Field(default=None, description="Whether to read data as sparse")),
        "cleanup": (Optional[bool], Field(default=None, description="Clean up invalid entries")),
        "X_name": (Optional[str], Field(default=None, description="Name to use for X matrix")),
        "obs_names": (Optional[str], Field(default=None, description="Column to use for observation names")),
        "var_names": (Optional[str], Field(default=None, description="Column to use for variable names"))
    }

    tool_name = "read_mtx"
    tools_descriptions[tool_name] = "Function to read Matrix Market files. Available in the anndata.io module"
    tools_params[tool_name] = {
        "filename": (str, Field(default="placeholder.mtx", description="Path to the .mtx file")),
        "dtype": (Optional[str], Field(default=None, description="Data type for the matrix"))
    }

    tool_name = "read_text"
    tools_descriptions[tool_name] = "Function to read text files. Available in the anndata.io module"
    tools_params[tool_name] = {
        "filename": (str, Field(default="placeholder.txt", description="Path to the text file")),
        "delimiter": (Optional[str], Field(default=None, description="Delimiter used in the file")),
        "first_column_names": (Optional[bool], Field(default=None, description="Whether the first column contains names"))
    }
    def __init__(self, tools_params: dict = tools_params, tools_descriptions: dict = tools_descriptions):
        super().__init__()
        self.tools_params = tools_params
        self.tools_descriptions = tools_descriptions
=======


class ConcatenateAnnData(BaseAPIModel):
    """Concatenate AnnData objects along an axis."""

    method_name: str = Field(default="anndata.concat", description="NEVER CHANGE")
    adatas: list | dict = Field(
        ...,
        description="The objects to be concatenated. Either a list of AnnData objects or a mapping of keys to AnnData objects.",
    )
    axis: str = Field(
        default="obs",
        description="Axis to concatenate along. Can be 'obs' (0) or 'var' (1). Default is 'obs'.",
    )
    join: str = Field(
        default="inner",
        description="How to align values when concatenating. Options: 'inner' or 'outer'. Default is 'inner'.",
    )
    merge: str | Callable | None = Field(
        default=None,
        description="How to merge elements not aligned to the concatenated axis. Strategies include 'same', 'unique', 'first', 'only', or a callable function.",
    )
    uns_merge: str | Callable | None = Field(
        default=None,
        description="How to merge the .uns elements. Uses the same strategies as 'merge'.",
    )
    label: str | None = Field(
        default=None,
        description="Column in axis annotation (.obs or .var) to place batch information. Default is None.",
    )
    keys: list | None = Field(
        default=None,
        description="Names for each object being concatenated. Used for column values or appended to the index if 'index_unique' is not None. Default is None.",
    )
    index_unique: str | None = Field(
        default=None,
        description="Delimiter for making the index unique. When None, original indices are kept.",
    )
    fill_value: Any | None = Field(
        default=None,
        description="Value used to fill missing indices when join='outer'. Default behavior depends on array type.",
    )
    pairwise: bool = Field(
        default=False,
        description="Include pairwise elements along the concatenated dimension. Default is False.",
    )


class MapAnnData(BaseAPIModel):
    """Apply mapping functions to elements of AnnData."""

    method_name: str = Field(
        default="anndata.obs|var['annotation_name'].map",
        description=(
            "ALWAYS ALWAYS ALWAYS REPLACE THE anndata BY THE ONE GIVEN BY THE INPUT"
            "Specifies the AnnData attribute and operation being performed. "
            "For example, 'obs.map' applies a mapping function or dictionary to the specified column in `adata.obs`. "
            "This must always include the AnnData component and the `.map` operation. "
            "Adapt the component (e.g., 'obs', 'var', etc.) to the specific use case."
        ),
    )
    dics: dict | None = Field(default=None, description="Dictionary to map over.")


class ReadH5AD(BaseAPIModel):
    """Read .h5ad-formatted hdf5 file."""

    method_name: str = Field(default="io.read_h5ad", description="NEVER CHANGE")
    filename: str = Field(default="dummy.h5ad", description="Path to the .h5ad file")
    backed: str | None = Field(
        default=None,
        description="Mode to access file: None, 'r' for read-only",
    )
    as_sparse: str | None = Field(
        default=None,
        description="Convert to sparse format: 'csr', 'csc', or None",
    )
    as_sparse_fmt: str | None = Field(
        default=None,
        description="Sparse format if converting, e.g., 'csr'",
    )
    index_unique: str | None = Field(
        default=None,
        description="Make index unique by appending suffix if needed",
    )


class ReadZarr(BaseAPIModel):
    """Read from a hierarchical Zarr array store."""

    method_name: str = Field(default="io.read_zarr", description="NEVER CHANGE")
    filename: str = Field(
        default="placeholder.zarr",
        description="Path or URL to the Zarr store",
    )


class ReadCSV(BaseAPIModel):
    """Read .csv file."""

    method_name: str = Field(default="io.read_csv", description="NEVER CHANGE")
    filename: str = Field(
        default="placeholder.csv",
        description="Path to the .csv file",
    )
    delimiter: str | None = Field(
        None,
        description="Delimiter used in the .csv file",
    )
    first_column_names: bool | None = Field(
        None,
        description="Whether the first column contains names",
    )


class ReadExcel(BaseAPIModel):
    """Read .xlsx (Excel) file."""

    method_name: str = Field(default="io.read_excel", description="NEVER CHANGE")
    filename: str = Field(
        default="placeholder.xlsx",
        description="Path to the .xlsx file",
    )
    sheet: str | None = Field(None, description="Sheet name or index to read from")
    dtype: str | None = Field(
        None,
        description="Data type for the resulting dataframe",
    )


class ReadHDF(BaseAPIModel):
    """Read .h5 (hdf5) file."""

    method_name: str = Field(default="io.read_hdf", description="NEVER CHANGE")
    filename: str = Field(default="placeholder.h5", description="Path to the .h5 file")
    key: str | None = Field(None, description="Group key within the .h5 file")


class ReadLoom(BaseAPIModel):
    """Read .loom-formatted hdf5 file."""

    method_name: str = Field(default="io.read_loom", description="NEVER CHANGE")
    filename: str = Field(
        default="placeholder.loom",
        description="Path to the .loom file",
    )
    sparse: bool | None = Field(None, description="Whether to read data as sparse")
    cleanup: bool | None = Field(None, description="Clean up invalid entries")
    X_name: str | None = Field(None, description="Name to use for X matrix")
    obs_names: str | None = Field(
        None,
        description="Column to use for observation names",
    )
    var_names: str | None = Field(
        None,
        description="Column to use for variable names",
    )


class ReadMTX(BaseAPIModel):
    """Read .mtx file."""

    method_name: str = Field(default="io.read_mtx", description="NEVER CHANGE")
    filename: str = Field(
        default="placeholder.mtx",
        description="Path to the .mtx file",
    )
    dtype: str | None = Field(None, description="Data type for the matrix")


class ReadText(BaseAPIModel):
    """Read .txt, .tab, .data (text) file."""

    method_name: str = Field(default="io.read_text", description="NEVER CHANGE")
    filename: str = Field(
        default="placeholder.txt",
        description="Path to the text file",
    )
    delimiter: str | None = Field(None, description="Delimiter used in the file")
    first_column_names: bool | None = Field(
        None,
        description="Whether the first column contains names",
    )
>>>>>>> 772b59fe


class AnnDataIOQueryBuilder(BaseQueryBuilder):
    """A class for building a AnndataIO query object."""

    def create_runnable(
        self,
        query_parameters: list["BaseAPIModel"],
        conversation: "Conversation",
    ) -> Callable:
        """Create a runnable object for executing queries.

        Create runnable using the LangChain `create_structured_output_runnable`
        method.

        Args:
        ----
            query_parameters: A Pydantic data model that specifies the fields of
                the API that should be queried.

            conversation: A BioChatter conversation object.

        Returns:
        -------
            A Callable object that can execute the query.

        """
        runnable = conversation.chat.bind_tools(query_parameters, tool_choice="required")
        return runnable | PydanticToolsParser(tools=query_parameters)

    def parameterise_query(
        self,
        question: str,
        conversation: "Conversation",
    ) -> list["BaseModel"]:
        """Generate a AnnDataIOQuery object.

        Generates the object based on the given question, prompt, and
        BioChatter conversation. Uses a Pydantic model to define the API fields.
        Creates a runnable that can be invoked on LLMs that are qualified to
        parameterise functions.

        Args:
        ----
            question (str): The question to be answered.

            conversation: The conversation object used for parameterising the
                AnnDataIOQuery.

        Returns:
        -------
            AnnDataIOQuery: the parameterised query object (Pydantic model)

        """
        tools = [
            ReadCSV,
            ReadExcel,
            ReadH5AD,
            ReadHDF,
            ReadLoom,
            ReadMTX,
            ReadText,
            ReadZarr,
            ConcatenateAnnData,
            MapAnnData,
        ]
        runnable = self.create_runnable(
            conversation=conversation,
            query_parameters=tools,
        )
        query = [
            ("system", ANNDATA_IO_QUERY_PROMPT),
            ("human", f"{question}"),
        ]
        anndata_io_call_obj = runnable.invoke(
            query,
        )
        return anndata_io_call_obj<|MERGE_RESOLUTION|>--- conflicted
+++ resolved
@@ -8,7 +8,7 @@
 # 4. Write the anndata object to [xxx] format -> built-in anndata api
 
 from collections.abc import Callable
-from typing import TYPE_CHECKING, Any
+from typing import TYPE_CHECKING, Any, Optional
 
 from langchain_core.output_parsers import PydanticToolsParser
 
@@ -21,13 +21,8 @@
     from biochatter.llm_connect import Conversation
 
 
-<<<<<<< HEAD
-from typing import Optional
-# Careful as this is not the same as the langchain_core.pydantic_v1
-from langchain_core.pydantic_v1 import BaseModel, Field, create_model
-=======
 from pydantic import BaseModel, Field
->>>>>>> 772b59fe
+from biochatter.api_agent.abc import BaseTools
 
 ANNDATA_IO_QUERY_PROMPT = """
 You are a world class algorithm, computational biologist with world leading knowledge
@@ -43,7 +38,6 @@
 FOR THE MapAnnData, BE SURE TO ALWAYS USE THE variable of the anndata GIVEN IN THE INPUT, REPLACE IT IN THE method_name
 Use the tools available:
 """
-<<<<<<< HEAD
 class Tools(BaseTools):
     tools_params = {}
     tools_descriptions = {}
@@ -116,191 +110,6 @@
         super().__init__()
         self.tools_params = tools_params
         self.tools_descriptions = tools_descriptions
-=======
-
-
-class ConcatenateAnnData(BaseAPIModel):
-    """Concatenate AnnData objects along an axis."""
-
-    method_name: str = Field(default="anndata.concat", description="NEVER CHANGE")
-    adatas: list | dict = Field(
-        ...,
-        description="The objects to be concatenated. Either a list of AnnData objects or a mapping of keys to AnnData objects.",
-    )
-    axis: str = Field(
-        default="obs",
-        description="Axis to concatenate along. Can be 'obs' (0) or 'var' (1). Default is 'obs'.",
-    )
-    join: str = Field(
-        default="inner",
-        description="How to align values when concatenating. Options: 'inner' or 'outer'. Default is 'inner'.",
-    )
-    merge: str | Callable | None = Field(
-        default=None,
-        description="How to merge elements not aligned to the concatenated axis. Strategies include 'same', 'unique', 'first', 'only', or a callable function.",
-    )
-    uns_merge: str | Callable | None = Field(
-        default=None,
-        description="How to merge the .uns elements. Uses the same strategies as 'merge'.",
-    )
-    label: str | None = Field(
-        default=None,
-        description="Column in axis annotation (.obs or .var) to place batch information. Default is None.",
-    )
-    keys: list | None = Field(
-        default=None,
-        description="Names for each object being concatenated. Used for column values or appended to the index if 'index_unique' is not None. Default is None.",
-    )
-    index_unique: str | None = Field(
-        default=None,
-        description="Delimiter for making the index unique. When None, original indices are kept.",
-    )
-    fill_value: Any | None = Field(
-        default=None,
-        description="Value used to fill missing indices when join='outer'. Default behavior depends on array type.",
-    )
-    pairwise: bool = Field(
-        default=False,
-        description="Include pairwise elements along the concatenated dimension. Default is False.",
-    )
-
-
-class MapAnnData(BaseAPIModel):
-    """Apply mapping functions to elements of AnnData."""
-
-    method_name: str = Field(
-        default="anndata.obs|var['annotation_name'].map",
-        description=(
-            "ALWAYS ALWAYS ALWAYS REPLACE THE anndata BY THE ONE GIVEN BY THE INPUT"
-            "Specifies the AnnData attribute and operation being performed. "
-            "For example, 'obs.map' applies a mapping function or dictionary to the specified column in `adata.obs`. "
-            "This must always include the AnnData component and the `.map` operation. "
-            "Adapt the component (e.g., 'obs', 'var', etc.) to the specific use case."
-        ),
-    )
-    dics: dict | None = Field(default=None, description="Dictionary to map over.")
-
-
-class ReadH5AD(BaseAPIModel):
-    """Read .h5ad-formatted hdf5 file."""
-
-    method_name: str = Field(default="io.read_h5ad", description="NEVER CHANGE")
-    filename: str = Field(default="dummy.h5ad", description="Path to the .h5ad file")
-    backed: str | None = Field(
-        default=None,
-        description="Mode to access file: None, 'r' for read-only",
-    )
-    as_sparse: str | None = Field(
-        default=None,
-        description="Convert to sparse format: 'csr', 'csc', or None",
-    )
-    as_sparse_fmt: str | None = Field(
-        default=None,
-        description="Sparse format if converting, e.g., 'csr'",
-    )
-    index_unique: str | None = Field(
-        default=None,
-        description="Make index unique by appending suffix if needed",
-    )
-
-
-class ReadZarr(BaseAPIModel):
-    """Read from a hierarchical Zarr array store."""
-
-    method_name: str = Field(default="io.read_zarr", description="NEVER CHANGE")
-    filename: str = Field(
-        default="placeholder.zarr",
-        description="Path or URL to the Zarr store",
-    )
-
-
-class ReadCSV(BaseAPIModel):
-    """Read .csv file."""
-
-    method_name: str = Field(default="io.read_csv", description="NEVER CHANGE")
-    filename: str = Field(
-        default="placeholder.csv",
-        description="Path to the .csv file",
-    )
-    delimiter: str | None = Field(
-        None,
-        description="Delimiter used in the .csv file",
-    )
-    first_column_names: bool | None = Field(
-        None,
-        description="Whether the first column contains names",
-    )
-
-
-class ReadExcel(BaseAPIModel):
-    """Read .xlsx (Excel) file."""
-
-    method_name: str = Field(default="io.read_excel", description="NEVER CHANGE")
-    filename: str = Field(
-        default="placeholder.xlsx",
-        description="Path to the .xlsx file",
-    )
-    sheet: str | None = Field(None, description="Sheet name or index to read from")
-    dtype: str | None = Field(
-        None,
-        description="Data type for the resulting dataframe",
-    )
-
-
-class ReadHDF(BaseAPIModel):
-    """Read .h5 (hdf5) file."""
-
-    method_name: str = Field(default="io.read_hdf", description="NEVER CHANGE")
-    filename: str = Field(default="placeholder.h5", description="Path to the .h5 file")
-    key: str | None = Field(None, description="Group key within the .h5 file")
-
-
-class ReadLoom(BaseAPIModel):
-    """Read .loom-formatted hdf5 file."""
-
-    method_name: str = Field(default="io.read_loom", description="NEVER CHANGE")
-    filename: str = Field(
-        default="placeholder.loom",
-        description="Path to the .loom file",
-    )
-    sparse: bool | None = Field(None, description="Whether to read data as sparse")
-    cleanup: bool | None = Field(None, description="Clean up invalid entries")
-    X_name: str | None = Field(None, description="Name to use for X matrix")
-    obs_names: str | None = Field(
-        None,
-        description="Column to use for observation names",
-    )
-    var_names: str | None = Field(
-        None,
-        description="Column to use for variable names",
-    )
-
-
-class ReadMTX(BaseAPIModel):
-    """Read .mtx file."""
-
-    method_name: str = Field(default="io.read_mtx", description="NEVER CHANGE")
-    filename: str = Field(
-        default="placeholder.mtx",
-        description="Path to the .mtx file",
-    )
-    dtype: str | None = Field(None, description="Data type for the matrix")
-
-
-class ReadText(BaseAPIModel):
-    """Read .txt, .tab, .data (text) file."""
-
-    method_name: str = Field(default="io.read_text", description="NEVER CHANGE")
-    filename: str = Field(
-        default="placeholder.txt",
-        description="Path to the text file",
-    )
-    delimiter: str | None = Field(None, description="Delimiter used in the file")
-    first_column_names: bool | None = Field(
-        None,
-        description="Whether the first column contains names",
-    )
->>>>>>> 772b59fe
 
 
 class AnnDataIOQueryBuilder(BaseQueryBuilder):
@@ -355,18 +164,8 @@
             AnnDataIOQuery: the parameterised query object (Pydantic model)
 
         """
-        tools = [
-            ReadCSV,
-            ReadExcel,
-            ReadH5AD,
-            ReadHDF,
-            ReadLoom,
-            ReadMTX,
-            ReadText,
-            ReadZarr,
-            ConcatenateAnnData,
-            MapAnnData,
-        ]
+        tool_maker = Tools()
+        tools = tool_maker.make_pydantic_tools()
         runnable = self.create_runnable(
             conversation=conversation,
             query_parameters=tools,
