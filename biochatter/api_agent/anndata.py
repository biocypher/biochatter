# Aim
# For any question about anndata:
# return the code to answer the question

# 1. Read in anndata object from any anndata api supported format -> built-in anndata api
# 2. Concatenate the anndata object -> built-in anndata api
# 3. Filter the anndata object -> NumPy or SciPy sparse matrix api
# 4. Write the anndata object to [xxx] format -> built-in anndata api

<<<<<<< HEAD
import uuid
=======
from collections.abc import Callable
>>>>>>> fa3142a4
from typing import TYPE_CHECKING

from langchain.chains.openai_functions import PydanticToolsParser
from langchain_core.pydantic_v1 import BaseModel, Field

from biochatter.llm_connect import Conversation

from .abc import BaseAPIModel, BaseQueryBuilder

if TYPE_CHECKING:
    from biochatter.llm_connect import Conversation


ANNDATA_IO_QUERY_PROMPT = """
You are a world class algorithm, computational biologist with world leading knowledge
of the anndata package.
You are also an expert algorithm to return structured output formats.

You will be asked to provide code to answer a specific questions involving the anndata package.
NEVER return a code snippet or code itself, instead you have to return a structured output format.
You will have to create a structured output formats containing method:argument fields.

Here are the possible questions you might be asked:
<question: output> TBD
<question: output> TBD
<question: output> TBD

BASED ON THE DOCUMENTATION below:
### 1. Reading AnnData Native Formats
- **HDF5 (.h5ad):**
  `io.read_h5ad(filename[, backed, as_sparse, ...])`
  - Reads `.h5ad`-formatted HDF5 file.

- **Zarr:**
  `io.read_zarr(store)`
  - Reads from a hierarchical Zarr array store.

### 2. Reading Specific Portions of AnnData
- **Individual Elements (e.g., obs, varm, etc.):**
  `io.read_elem(elem)`
  - Reads an individual element from a store.

- **Backed Mode-Compatible Sparse Dataset:**
  `io.sparse_dataset(group)`
  - Generates a sparse dataset class compatible with backed mode.

### 3. Reading Non-Native Formats
#### 3.1 General Tips
- Non-native formats may not represent all aspects of AnnData objects.
- Assembling the AnnData object manually from individual parts may be more successful.

#### 3.2 Supported Formats
- **CSV:**
  `io.read_csv(filename[, delimiter, ...])`
  - Reads `.csv` file.

- **Excel (.xlsx):**
  `io.read_excel(filename, sheet[, dtype])`
  - Reads `.xlsx` (Excel) file.

- **HDF5 (.h5):**
  `io.read_hdf(filename, key)`
  - Reads `.h5` (HDF5) file.

- **Loom:**
  `io.read_loom(filename, *[, sparse, cleanup, ...])`
  - Reads `.loom`-formatted HDF5 file.

- **Matrix Market (.mtx):**
  `io.read_mtx(filename[, dtype])`
  - Reads `.mtx` file.

- **Text (.txt, .tab, .data):**
  `io.read_text(filename[, delimiter, ...])`
  - Reads `.txt`, `.tab`, or `.data` text files.

- **UMI Tools Matrix:**
  `io.read_umi_tools(filename[, dtype])`
  - Reads a gzipped condensed count matrix from UMI Tools.
"""


class ReadH5AD(BaseAPIModel):
    """Read .h5ad-formatted hdf5 file."""

    method_name: str = Field(default="io.read_h5ad", description="NEVER CHANGE")
    filename: str = Field(..., description="Path to the .h5ad file")
    backed: str = Field(None, description="Mode to access file: None, 'r' for read-only")
    as_sparse: str = Field(None, description="Convert to sparse format: 'csr', 'csc', or None")
    as_sparse_fmt: str = Field(None, description="Sparse format if converting, e.g., 'csr'")
    index_unique: str = Field(None, description="Make index unique by appending suffix if needed")


class ReadZarr(BaseAPIModel):
    """Read from a hierarchical Zarr array store."""

    method_name: str = Field(default="io.read_zarr", description="NEVER CHANGE")
    store: str = Field(..., description="Path or URL to the Zarr store")


class ReadCSV(BaseAPIModel):
    """Read .csv file."""

    method_name: str = Field(default="io.read_csv", description="NEVER CHANGE")
    filename: str = Field(..., description="Path to the .csv file")
    delimiter: str = Field(None, description="Delimiter used in the .csv file")
    first_column_names: bool = Field(None, description="Whether the first column contains names")


class ReadExcel(BaseAPIModel):
    """Read .xlsx (Excel) file."""

    method_name: str = Field(default="io.read_excel", description="NEVER CHANGE")
    filename: str = Field(..., description="Path to the .xlsx file")
    sheet: str = Field(None, description="Sheet name or index to read from")
    dtype: str = Field(None, description="Data type for the resulting dataframe")


class ReadHDF(BaseAPIModel):
    """Read .h5 (hdf5) file."""

    method_name: str = Field(default="io.read_hdf", description="NEVER CHANGE")
    filename: str = Field(..., description="Path to the .h5 file")
    key: str = Field(..., description="Group key within the .h5 file")


class ReadLoom(BaseAPIModel):
    """Read .loom-formatted hdf5 file."""

    method_name: str = Field(default="io.read_loom", description="NEVER CHANGE")
    filename: str = Field(..., description="Path to the .loom file")
    sparse: bool = Field(None, description="Whether to read data as sparse")
    cleanup: bool = Field(None, description="Clean up invalid entries")
    X_name: str = Field(None, description="Name to use for X matrix")
    obs_names: str = Field(None, description="Column to use for observation names")
    var_names: str = Field(None, description="Column to use for variable names")


class ReadMTX(BaseAPIModel):
    """Read .mtx file."""

    method_name: str = Field(default="io.read_mtx", description="NEVER CHANGE")
    filename: str = Field(..., description="Path to the .mtx file")
    dtype: str = Field(None, description="Data type for the matrix")


class ReadText(BaseAPIModel):
    """Read .txt, .tab, .data (text) file."""

    method_name: str = Field(default="io.read_text", description="NEVER CHANGE")
    filename: str = Field(..., description="Path to the text file")
    delimiter: str = Field(None, description="Delimiter used in the file")
    first_column_names: bool = Field(None, description="Whether the first column contains names")


class AnnDataIOQueryBuilder(BaseQueryBuilder):
    """A class for building a AnndataIO query object."""

    def parameterise_query(
        self,
        question: str,
        conversation: "Conversation",
    ) -> list["BaseModel"]:
        """Generate a AnnDataIOQuery object.

        Generates the object based on the given question, prompt, and
        BioChatter conversation. Uses a Pydantic model to define the API fields.
        Creates a runnable that can be invoked on LLMs that are qualified to
        parameterise functions.

        Args:
        ----
            question (str): The question to be answered.

            conversation: The conversation object used for parameterising the
                AnnDataIOQuery.

        Returns:
        -------
            AnnDataIOQuery: the parameterised query object (Pydantic model)

        """
        tools = [
            ReadCSV,
            ReadExcel,
            ReadH5AD,
            ReadHDF,
            ReadLoom,
            ReadMTX,
            ReadText,
            ReadZarr,
        ]
        runnable = conversation.chat.bind_tools(tools)

        chain = runnable | PydanticToolsParser(tools=tools)
        anndata_io_call_obj = chain.invoke(
            {"input": f"Answer:\n{question} based on:\n {ANNDATA_IO_QUERY_PROMPT}"},
        )
        return anndata_io_call_obj<|MERGE_RESOLUTION|>--- conflicted
+++ resolved
@@ -7,11 +7,7 @@
 # 3. Filter the anndata object -> NumPy or SciPy sparse matrix api
 # 4. Write the anndata object to [xxx] format -> built-in anndata api
 
-<<<<<<< HEAD
-import uuid
-=======
 from collections.abc import Callable
->>>>>>> fa3142a4
 from typing import TYPE_CHECKING
 
 from langchain.chains.openai_functions import PydanticToolsParser
