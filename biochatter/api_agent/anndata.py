# Aim
# For any question about anndata:
# return the code to answer the question

# 1. Read in anndata object from any anndata api supported format -> built-in anndata api
# 2. Concatenate the anndata object -> built-in anndata api
# 3. Filter the anndata object -> NumPy or SciPy sparse matrix api
# 4. Write the anndata object to [xxx] format -> built-in anndata api

import uuid
from collections.abc import Callable
from typing import TYPE_CHECKING, Optional

from langchain.chains.openai_functions import create_structured_output_runnable
from langchain_core.output_parsers import StrOutputParser
from langchain_core.prompts import ChatPromptTemplate
from langchain_core.pydantic_v1 import BaseModel, Field
from pydantic import BaseModel, Field

from biochatter.llm_connect import Conversation, GptConversation

from .abc import BaseQueryBuilder

if TYPE_CHECKING:
    from biochatter.llm_connect import Conversation


ANNDATA_IO_QUERY_PROMPT = """
You are a world class algorithm, computational biologist with world leading knowledge
of the anndata package.
You are also an expert algorithm to return structured output formats.

You will be asked to provide code to answer a specific questions involving the anndata package.
NEVER return a code snippet or code itself, instead you have to return a structured output format.
You will have to create a structured output formats containing method:argument fields.

Here are the possible questions you might be asked:
<question: output> TBD
<question: output> TBD
<question: output> TBD

BASED ON THE DOCUMENTATION below:
### 1. Reading AnnData Native Formats
- **HDF5 (.h5ad):**
  `io.read_h5ad(filename[, backed, as_sparse, ...])`
  - Reads `.h5ad`-formatted HDF5 file.

- **Zarr:**
  `io.read_zarr(store)`
  - Reads from a hierarchical Zarr array store.

### 2. Reading Specific Portions of AnnData
- **Individual Elements (e.g., obs, varm, etc.):**
  `io.read_elem(elem)`
  - Reads an individual element from a store.

- **Backed Mode-Compatible Sparse Dataset:**
  `io.sparse_dataset(group)`
  - Generates a sparse dataset class compatible with backed mode.

### 3. Reading Non-Native Formats
#### 3.1 General Tips
- Non-native formats may not represent all aspects of AnnData objects.
- Assembling the AnnData object manually from individual parts may be more successful.

#### 3.2 Supported Formats
- **CSV:**
  `io.read_csv(filename[, delimiter, ...])`
  - Reads `.csv` file.

- **Excel (.xlsx):**
  `io.read_excel(filename, sheet[, dtype])`
  - Reads `.xlsx` (Excel) file.

- **HDF5 (.h5):**
  `io.read_hdf(filename, key)`
  - Reads `.h5` (HDF5) file.

- **Loom:**
  `io.read_loom(filename, *[, sparse, cleanup, ...])`
  - Reads `.loom`-formatted HDF5 file.

- **Matrix Market (.mtx):**
  `io.read_mtx(filename[, dtype])`
  - Reads `.mtx` file.

- **Text (.txt, .tab, .data):**
  `io.read_text(filename[, delimiter, ...])`
  - Reads `.txt`, `.tab`, or `.data` text files.

- **UMI Tools Matrix:**
  `io.read_umi_tools(filename[, dtype])`
  - Reads a gzipped condensed count matrix from UMI Tools.
"""


class ReadH5AD(BaseModel):
    """Read .h5ad-formatted hdf5 file."""

    filename: str = Field(..., description="Path to the .h5ad file")
    backed: str = Field(
        None, description="Mode to access file: None, 'r' for read-only"
    )
    as_sparse: str = Field(
        None, description="Convert to sparse format: 'csr', 'csc', or None"
    )
    as_sparse_fmt: str = Field(
        None, description="Sparse format if converting, e.g., 'csr'"
    )
    index_unique: str = Field(
        None, description="Make index unique by appending suffix if needed"
    )


class ReadZarr(BaseModel):
    """Read from a hierarchical Zarr array store."""

    store: str = Field(..., description="Path or URL to the Zarr store")


class ReadCSV(BaseModel):
    """Read .csv file."""

    filename: str = Field(..., description="Path to the .csv file")
    delimiter: str = Field(None, description="Delimiter used in the .csv file")
    first_column_names: bool = Field(
        None, description="Whether the first column contains names"
    )


class ReadExcel(BaseModel):
    """Read .xlsx (Excel) file."""

    filename: str = Field(..., description="Path to the .xlsx file")
    sheet: str = Field(None, description="Sheet name or index to read from")
    dtype: str = Field(None, description="Data type for the resulting dataframe")


class ReadHDF(BaseModel):
    """Read .h5 (hdf5) file."""

    filename: str = Field(..., description="Path to the .h5 file")
    key: str = Field(..., description="Group key within the .h5 file")


class ReadLoom(BaseModel):
    """Read .loom-formatted hdf5 file."""

    filename: str = Field(..., description="Path to the .loom file")
    sparse: bool = Field(None, description="Whether to read data as sparse")
    cleanup: bool = Field(None, description="Clean up invalid entries")
    X_name: str = Field(None, description="Name to use for X matrix")
    obs_names: str = Field(None, description="Column to use for observation names")
    var_names: str = Field(None, description="Column to use for variable names")


class ReadMTX(BaseModel):
    """Read .mtx file."""

    filename: str = Field(..., description="Path to the .mtx file")
    dtype: str = Field(None, description="Data type for the matrix")


class ReadText(BaseModel):
    """Read .txt, .tab, .data (text) file."""

    filename: str = Field(..., description="Path to the text file")
    delimiter: str = Field(None, description="Delimiter used in the file")
    first_column_names: bool = Field(
<<<<<<< HEAD
        None, description="Whether the first column contains names")


class AnnDataIOQueryBuilder(BaseQueryBuilder):
    """A class for building a BlastQuery object."""

    def create_runnable(
        self,
        query_parameters: list["BaseModel"],
        conversation: "Conversation",
    ) -> Callable:
        """Create a runnable object for executing queries.

        Creates a runnable using the LangChain
        `create_structured_output_runnable` method.

        Args:
        ----
            query_parameters: A Pydantic data model that specifies the fields of
                the API that should be queried.

            conversation: A BioChatter conversation object.

        Returns:
        -------
            A Callable object that can execute the query.

        """
        return create_structured_output_runnable(
            output_schema=query_parameters,
            llm=conversation.chat,
            prompt=self.structured_output_prompt,
        )

    def parameterise_query(
        self,
        question: str,
        conversation: "Conversation",
    ) -> list["BaseModel"]:
        """Generate a BlastQuery object.

        Generates the object based on the given question, prompt, and
        BioChatter conversation. Uses a Pydantic model to define the API fields.
        Creates a runnable that can be invoked on LLMs that are qualified to
        parameterise functions.

        Args:
        ----
            question (str): The question to be answered.

            conversation: The conversation object used for parameterising the
                BlastQuery.

        Returns:
        -------
            BlastQuery: the parameterised query object (Pydantic model)

        """
        tools=[]
        runnable = self.create_runnable(
            query_parameters=AnnDataIOParameters,
            conversation=conversation,
        )
        blast_call_obj = runnable.invoke(
            {"input": f"Answer:\n{question} based on:\n {ANNDATA_IO_QUERY_PROMPT}"},
        )
        blast_call_obj.question_uuid = str(uuid.uuid4())
        return blast_call_obj
=======
        None, description="Whether the first column contains names"
    )
>>>>>>> 50953a89
<|MERGE_RESOLUTION|>--- conflicted
+++ resolved
@@ -167,8 +167,8 @@
     filename: str = Field(..., description="Path to the text file")
     delimiter: str = Field(None, description="Delimiter used in the file")
     first_column_names: bool = Field(
-<<<<<<< HEAD
-        None, description="Whether the first column contains names")
+        None, description="Whether the first column contains names"
+    )
 
 
 class AnnDataIOQueryBuilder(BaseQueryBuilder):
@@ -235,8 +235,4 @@
             {"input": f"Answer:\n{question} based on:\n {ANNDATA_IO_QUERY_PROMPT}"},
         )
         blast_call_obj.question_uuid = str(uuid.uuid4())
-        return blast_call_obj
-=======
-        None, description="Whether the first column contains names"
-    )
->>>>>>> 50953a89
+        return blast_call_obj