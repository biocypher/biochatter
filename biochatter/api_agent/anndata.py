--- conflicted
+++ resolved
@@ -7,10 +7,9 @@
 # 3. Filter the anndata object -> NumPy or SciPy sparse matrix api
 # 4. Write the anndata object to [xxx] format -> built-in anndata api
 
-<<<<<<< HEAD
 import uuid
 from collections.abc import Callable
-from typing import Optional
+from typing import TYPE_CHECKING, Optional
 
 from langchain.chains.openai_functions import create_structured_output_runnable
 from langchain_core.output_parsers import StrOutputParser
@@ -18,15 +17,80 @@
 from langchain_core.pydantic_v1 import BaseModel, Field
 from pydantic import BaseModel, Field
 
+from biochatter.llm_connect import Conversation, GptConversation
+
 from .abc import BaseQueryBuilder
 
 if TYPE_CHECKING:
     from biochatter.llm_connect import Conversation
 
-from typing import TYPE_CHECKING
-
-AnnDataIO_QUERY_PROMPT = """
-
+
+ANNDATA_IO_QUERY_PROMPT = """
+You are a world class algorithm, computational biologist with world leading knowledge
+of the anndata package.
+You are also an expert algorithm to return structured output formats.
+
+You will be asked to provide code to answer a specific questions involving the anndata package.
+NEVER return a code snippet or code itself, instead you have to return a structured output format.
+You will have to create a structured output formats containing method:argument fields.
+
+Here are the possible questions you might be asked:
+<question: output> TBD
+<question: output> TBD
+<question: output> TBD
+
+BASED ON THE DOCUMENTATION below:
+### 1. Reading AnnData Native Formats
+- **HDF5 (.h5ad):**
+  `io.read_h5ad(filename[, backed, as_sparse, ...])`
+  - Reads `.h5ad`-formatted HDF5 file.
+
+- **Zarr:**
+  `io.read_zarr(store)`
+  - Reads from a hierarchical Zarr array store.
+
+### 2. Reading Specific Portions of AnnData
+- **Individual Elements (e.g., obs, varm, etc.):**
+  `io.read_elem(elem)`
+  - Reads an individual element from a store.
+
+- **Backed Mode-Compatible Sparse Dataset:**
+  `io.sparse_dataset(group)`
+  - Generates a sparse dataset class compatible with backed mode.
+
+### 3. Reading Non-Native Formats
+#### 3.1 General Tips
+- Non-native formats may not represent all aspects of AnnData objects.
+- Assembling the AnnData object manually from individual parts may be more successful.
+
+#### 3.2 Supported Formats
+- **CSV:**
+  `io.read_csv(filename[, delimiter, ...])`
+  - Reads `.csv` file.
+
+- **Excel (.xlsx):**
+  `io.read_excel(filename, sheet[, dtype])`
+  - Reads `.xlsx` (Excel) file.
+
+- **HDF5 (.h5):**
+  `io.read_hdf(filename, key)`
+  - Reads `.h5` (HDF5) file.
+
+- **Loom:**
+  `io.read_loom(filename, *[, sparse, cleanup, ...])`
+  - Reads `.loom`-formatted HDF5 file.
+
+- **Matrix Market (.mtx):**
+  `io.read_mtx(filename[, dtype])`
+  - Reads `.mtx` file.
+
+- **Text (.txt, .tab, .data):**
+  `io.read_text(filename[, delimiter, ...])`
+  - Reads `.txt`, `.tab`, or `.data` text files.
+
+- **UMI Tools Matrix:**
+  `io.read_umi_tools(filename[, dtype])`
+  - Reads a gzipped condensed count matrix from UMI Tools.
 """
 
 
@@ -72,7 +136,7 @@
     )
 
 
-class AnndataIOQueryBuilder(BaseQueryBuilder):
+class AnnDataIOQueryBuilder(BaseQueryBuilder):
     """A class for building a BlastQuery object."""
 
     def create_runnable(
@@ -132,15 +196,7 @@
             conversation=conversation,
         )
         blast_call_obj = runnable.invoke(
-            {"input": f"Answer:\n{question} based on:\n {AnnDataIO_QUERY_PROMPT}"},
+            {"input": f"Answer:\n{question} based on:\n {ANNDATA_IO_QUERY_PROMPT}"},
         )
         blast_call_obj.question_uuid = str(uuid.uuid4())
-        return blast_call_obj
-=======
-ANNDATA_IO_QUERY_PROMPT = """
-You are a world class algorithm for creating queries in structured formats.
-Your task is to use the Python API of `anndata` to answer questions about the `anndata` `io` module.
-You should prefix the function calls with `anndata.io.`, for instance, for reading a h5ad file, you should use
-`anndata.io.read_h5ad`.
-"""
->>>>>>> d56b82f8
+        return blast_call_obj