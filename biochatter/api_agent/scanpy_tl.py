--- conflicted
+++ resolved
@@ -1,12 +1,9 @@
 """Module for interacting with the `scanpy` API for data tools (`tl`)."""
 
-<<<<<<< HEAD
-=======
 from collections.abc import Callable
 from types import ModuleType
 from typing import TYPE_CHECKING
 
->>>>>>> 6d22cd3c
 from langchain_core.output_parsers import PydanticToolsParser
 
 from .abc import BaseQueryBuilder, BaseAPIModel
